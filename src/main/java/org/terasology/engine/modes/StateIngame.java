/*
 * Copyright 2013 MovingBlocks
 *
 * Licensed under the Apache License, Version 2.0 (the "License");
 * you may not use this file except in compliance with the License.
 * You may obtain a copy of the License at
 *
 *      http://www.apache.org/licenses/LICENSE-2.0
 *
 * Unless required by applicable law or agreed to in writing, software
 * distributed under the License is distributed on an "AS IS" BASIS,
 * WITHOUT WARRANTIES OR CONDITIONS OF ANY KIND, either express or implied.
 * See the License for the specific language governing permissions and
 * limitations under the License.
 */
package org.terasology.engine.modes;

import org.slf4j.Logger;
import org.slf4j.LoggerFactory;
import org.terasology.TeraOVR;
import org.terasology.config.Config;
import org.terasology.engine.ComponentSystemManager;
import org.terasology.engine.CoreRegistry;
import org.terasology.engine.GameEngine;
import org.terasology.entitySystem.EngineEntityManager;
import org.terasology.entitySystem.EntityManager;
import org.terasology.entitySystem.EntityRef;
import org.terasology.entitySystem.event.EventSystem;
import org.terasology.entitySystem.systems.UpdateSubscriberSystem;
import org.terasology.game.Game;
import org.terasology.input.CameraTargetSystem;
import org.terasology.input.InputSystem;
import org.terasology.logic.console.Console;
import org.terasology.logic.manager.GUIManager;
import org.terasology.logic.players.MenuControlSystem;
import org.terasology.monitoring.PerformanceMonitor;
import org.terasology.network.NetworkMode;
import org.terasology.network.NetworkSystem;
import org.terasology.physics.PhysicsEngine;
import org.terasology.rendering.gui.framework.UIDisplayElement;
import org.terasology.rendering.oculusVr.OculusVrHelper;
import org.terasology.rendering.opengl.DefaultRenderingProcess;
import org.terasology.rendering.world.WorldRenderer;
import org.terasology.world.block.management.BlockManager;

import static org.lwjgl.opengl.GL11.GL_COLOR_BUFFER_BIT;
import static org.lwjgl.opengl.GL11.GL_DEPTH_BUFFER_BIT;
import static org.lwjgl.opengl.GL11.glClear;
import static org.lwjgl.opengl.GL11.glLoadIdentity;

/**
 * Play mode.
 *
 * @author Benjamin Glatzel <benjamin.glatzel@me.com>
 * @author Anton Kireev <adeon.k87@gmail.com>
 * @version 0.1
 */
public class StateIngame implements GameState {

    private static final Logger logger = LoggerFactory.getLogger(StateIngame.class);

    private ComponentSystemManager componentSystemManager;
    private EventSystem eventSystem;
    private GUIManager guiManager;
    private WorldRenderer worldRenderer;
    private EngineEntityManager entityManager;
    private CameraTargetSystem cameraTargetSystem;
    private InputSystem inputSystem;
    private NetworkSystem networkSystem;

    /* GAME LOOP */
    private boolean pauseGame;


    public StateIngame() {
    }

    public void init(GameEngine engine) {
        guiManager = CoreRegistry.get(GUIManager.class);
        worldRenderer = CoreRegistry.get(WorldRenderer.class);
        eventSystem = CoreRegistry.get(EventSystem.class);
        componentSystemManager = CoreRegistry.get(ComponentSystemManager.class);
        entityManager = (EngineEntityManager) CoreRegistry.get(EntityManager.class);
        cameraTargetSystem = CoreRegistry.get(CameraTargetSystem.class);
        inputSystem = CoreRegistry.get(InputSystem.class);
        networkSystem = CoreRegistry.get(NetworkSystem.class);

        guiManager.openWindow(MenuControlSystem.HUD);

        if (CoreRegistry.get(Config.class).getRendering().isOculusVrSupport()
                && OculusVrHelper.isNativeLibraryLoaded()) {

            logger.info("Trying to initialize Oculus SDK...");
            TeraOVR.initSDK();

            logger.info("Updating Oculus projection parameters from device...");
            OculusVrHelper.updateFromDevice();
        }
        // Show or hide the HUD according to the settings
        final boolean hudHidden = CoreRegistry.get(Config.class).getRendering().getDebug().isHudHidden();
        for (UIDisplayElement element : CoreRegistry.get(GUIManager.class).getWindowById("hud").getDisplayElements()) {
            element.setVisible(!hudHidden);
        }
    }

    @Override
    public void dispose() {
        if (CoreRegistry.get(Config.class).getRendering().isOculusVrSupport() && OculusVrHelper.isNativeLibraryLoaded()) {
            logger.info("Shutting down Oculus SDK...");
            TeraOVR.clear();
        }

        boolean save = networkSystem.getMode().isAuthority();
        networkSystem.shutdown();
        // TODO: Shutdown background threads
        eventSystem.process();
        componentSystemManager.shutdown();
        guiManager.closeAllWindows();
<<<<<<< HEAD
        CoreRegistry.get(PhysicsEngine.class).dispose();
=======
>>>>>>> b2952c6e
        if (worldRenderer != null) {
            worldRenderer.dispose();
            worldRenderer = null;
        }

        if (save) {
            CoreRegistry.get(Game.class).save();
        }

        CoreRegistry.get(BulletPhysics.class).dispose();

        entityManager.clear();
        CoreRegistry.get(Console.class).dispose();
        CoreRegistry.clear();
        BlockManager.getAir().setEntity(EntityRef.NULL);

    }

    @Override
    public void update(float delta) {
        eventSystem.process();

        for (UpdateSubscriberSystem updater : componentSystemManager.iterateUpdateSubscribers()) {
            PerformanceMonitor.startActivity(updater.getClass().getSimpleName());
            updater.update(delta);
            PerformanceMonitor.endActivity();
        }

        if (worldRenderer != null && shouldUpdateWorld()) {
            worldRenderer.update(delta);
        }

        updateUserInterface();
    }

    @Override
    public void handleInput(float delta) {
        cameraTargetSystem.update(delta);
        inputSystem.update(delta);
    }

    private boolean shouldUpdateWorld() {
        return !pauseGame;
    }

    public void render() {
        glClear(GL_COLOR_BUFFER_BIT | GL_DEPTH_BUFFER_BIT);
        glLoadIdentity();

        if (worldRenderer != null) {
            if (!CoreRegistry.get(Config.class).getRendering().isOculusVrSupport()) {
                worldRenderer.render(DefaultRenderingProcess.StereoRenderState.MONO);
            } else {
                worldRenderer.render(DefaultRenderingProcess.StereoRenderState.OCULUS_LEFT_EYE);
                worldRenderer.render(DefaultRenderingProcess.StereoRenderState.OCULUS_RIGHT_EYE);
            }
        }

        /* UI */
        PerformanceMonitor.startActivity("Render and Update UI");
        renderUserInterface();
        PerformanceMonitor.endActivity();
    }

    @Override
    public boolean isHibernationAllowed() {
        return networkSystem.getMode() == NetworkMode.NONE;
    }

    public void renderUserInterface() {
        guiManager.render();
    }

    private void updateUserInterface() {
        guiManager.update();
    }

    public void pause() {
        pauseGame = true;
    }

    public void unpause() {
        pauseGame = false;
    }

    public void togglePauseGame() {
        if (pauseGame) {
            unpause();
        } else {
            pause();
        }
    }

    public boolean isGamePaused() {
        return pauseGame;
    }

}<|MERGE_RESOLUTION|>--- conflicted
+++ resolved
@@ -116,10 +116,7 @@
         eventSystem.process();
         componentSystemManager.shutdown();
         guiManager.closeAllWindows();
-<<<<<<< HEAD
-        CoreRegistry.get(PhysicsEngine.class).dispose();
-=======
->>>>>>> b2952c6e
+        
         if (worldRenderer != null) {
             worldRenderer.dispose();
             worldRenderer = null;
@@ -129,7 +126,7 @@
             CoreRegistry.get(Game.class).save();
         }
 
-        CoreRegistry.get(BulletPhysics.class).dispose();
+        CoreRegistry.get(PhysicsEngine.class).dispose();
 
         entityManager.clear();
         CoreRegistry.get(Console.class).dispose();
