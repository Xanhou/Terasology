--- conflicted
+++ resolved
@@ -1,18 +1,11 @@
 package org.terasology.entityFactory;
 
-<<<<<<< HEAD
-import org.terasology.components.world.BlockItemComponent;
 import org.terasology.components.ItemComponent;
 import org.terasology.components.LightComponent;
-import org.terasology.entitySystem.*;
-=======
-import org.terasology.components.BlockItemComponent;
-import org.terasology.components.ItemComponent;
-import org.terasology.components.LightComponent;
+import org.terasology.components.world.BlockItemComponent;
 import org.terasology.entitySystem.EntityManager;
 import org.terasology.entitySystem.EntityRef;
 import org.terasology.entitySystem.PrefabManager;
->>>>>>> 90c746ec
 import org.terasology.model.blocks.BlockFamily;
 
 /**
@@ -64,7 +57,7 @@
         }
 
         entity.addComponent(blockItem);
-
+        
         return entity;
     }
 
