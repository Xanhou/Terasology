/*
 * Copyright 2012 Benjamin Glatzel <benjamin.glatzel@me.com>
 *
 * Licensed under the Apache License, Version 2.0 (the "License");
 * you may not use this file except in compliance with the License.
 * You may obtain a copy of the License at
 *
 *      http://www.apache.org/licenses/LICENSE-2.0
 *
 * Unless required by applicable law or agreed to in writing, software
 * distributed under the License is distributed on an "AS IS" BASIS,
 * WITHOUT WARRANTIES OR CONDITIONS OF ANY KIND, either express or implied.
 * See the License for the specific language governing permissions and
 * limitations under the License.
 */

package org.terasology.logic.world;

import org.terasology.game.CoreRegistry;
import org.terasology.game.Timer;
import org.terasology.logic.manager.Config;
import org.terasology.logic.world.chunks.Chunk;
import org.terasology.logic.world.chunks.ChunkProvider;
import org.terasology.logic.world.liquid.LiquidData;
import org.terasology.math.Region3i;
import org.terasology.math.TeraMath;
import org.terasology.math.Vector3i;
import org.terasology.model.blocks.Block;
import org.terasology.model.blocks.management.BlockManager;

/**
 * @author Immortius
 */
public class WorldProviderCoreImpl implements WorldProviderCore {
    public final long DAY_NIGHT_LENGTH_IN_MS = Config.getInstance().getDayNightLengthInMs();

    private String title;
    private String seed;

    private WorldBiomeProvider biomeProvider;
    private ChunkProvider chunkProvider;

    private long timeOffset;

    public WorldProviderCoreImpl(String title, String seed, ChunkProvider chunkProvider) {
        if (seed == null || seed.isEmpty()) {
            throw new IllegalArgumentException("No seed provided.");
        }
        if (title == null) {
            title = seed;
        }

        this.title = title;
        this.seed = seed;
        this.biomeProvider = new WorldBiomeProviderImpl(seed);
        this.chunkProvider = chunkProvider;

        Timer timer = CoreRegistry.get(Timer.class);
        if (timer != null) {
            timeOffset = -timer.getTimeInMs() + Config.getInstance().getInitialTimeOffsetInMs();
        }
    }

    public WorldProviderCoreImpl(String title, String seed, long time, ChunkProvider chunkProvider) {
        this(title, seed, chunkProvider);
        setTime(time);
    }

    public WorldProviderCoreImpl(WorldInfo info, ChunkProvider chunkProvider) {
        this(info.getTitle(), info.getSeed(), info.getTime(), chunkProvider);
    }

    @Override
    public String getTitle() {
        return title;
    }

    @Override
    public String getSeed() {
        return seed;
    }

    @Override
    public WorldInfo getWorldInfo() {
        return new WorldInfo(title, seed, getTime());
    }

    @Override
    public WorldBiomeProvider getBiomeProvider() {
        return biomeProvider;
    }

    @Override
    public WorldView getLocalView(Vector3i chunk) {
        return WorldView.createLocalView(chunk, chunkProvider);
    }

    @Override
    public WorldView getWorldViewAround(Vector3i chunk) {
        return WorldView.createSubviewAroundChunk(chunk, chunkProvider);
    }

    @Override
    public boolean isBlockActive(int x, int y, int z) {
        return chunkProvider.isChunkAvailable(TeraMath.calcChunkPos(x, y, z));
    }

    @Override
    public boolean setBlocks(BlockUpdate... updates) {
        return false;  //To change body of implemented methods use File | Settings | File Templates.
    }

    @Override
    public boolean setBlocks(Iterable<BlockUpdate> updates) {
        return false;  //To change body of implemented methods use File | Settings | File Templates.
    }

    @Override
    public boolean setBlock(int x, int y, int z, Block type, Block oldType) {
        Vector3i blockPos = new Vector3i(x, y, z);
        WorldView worldView;
        if (type.isTranslucent() != oldType.isTranslucent() || type.getLuminance() != oldType.getLuminance()) {
            worldView = WorldView.createSubviewAroundBlock(blockPos, Chunk.MAX_LIGHT + 1, chunkProvider);
        } else {
            worldView = WorldView.createSubviewAroundBlock(blockPos, 1, chunkProvider);
        }
        if (worldView != null) {
            worldView.lock();
            try {
                if (!worldView.setBlock(x, y, z, type, oldType)) {
                    return false;
                }

                Region3i affected = new LightPropagator(worldView).update(x, y, z, type, oldType);
                if (affected.isEmpty()) {
                    worldView.setDirtyAround(blockPos);
                } else {
                    worldView.setDirtyAround(affected);
                }
                return true;
            } finally {
                worldView.unlock();
            }
        }
        return false;
    }

    @Override
    public boolean setLiquid(int x, int y, int z, LiquidData newState, LiquidData oldState) {
        // TODO: Locking, light changes
        Vector3i chunkPos = TeraMath.calcChunkPos(x, y, z);
        Chunk chunk = chunkProvider.getChunk(chunkPos);
        if (chunk != null) {
<<<<<<< HEAD
            Vector3i blockPos = TeraMath.calcBlockPos(x, y, z, chunkPos);
            return chunk.setLiquid(blockPos, newState, oldState);
=======
            Vector3i blockPos = TeraMath.calcBlockPos(x, y, z);
            return chunk.setState(blockPos, state, oldState);
>>>>>>> 40d34d41
        }
        return false;
    }

    @Override
    public LiquidData getLiquid(int x, int y, int z) {
        y = TeraMath.clamp(y, 0, Chunk.SIZE_Y - 1);

        Vector3i chunkPos = TeraMath.calcChunkPos(x, y, z);
        Chunk chunk = chunkProvider.getChunk(chunkPos);
        if (chunk != null) {
<<<<<<< HEAD
            Vector3i blockPos = TeraMath.calcBlockPos(x, y, z, chunkPos);
            return chunk.getLiquid(blockPos);
=======
            Vector3i blockPos = TeraMath.calcBlockPos(x, y, z);
            return chunk.getState(blockPos);
>>>>>>> 40d34d41
        }
        return new LiquidData();
    }

    @Override
    public Block getBlock(int x, int y, int z) {
        if (y >= Chunk.SIZE_Y || y < 0) {
            return BlockManager.getInstance().getAir();
        }

        Vector3i chunkPos = TeraMath.calcChunkPos(x, y, z);
        Chunk chunk = chunkProvider.getChunk(chunkPos);
        if (chunk != null) {
            Vector3i blockPos = TeraMath.calcBlockPos(x, y, z);
            return chunk.getBlock(blockPos);
        }
        return BlockManager.getInstance().getAir();
    }

    @Override
    public byte getLight(int x, int y, int z) {
        y = TeraMath.clamp(y, 0, Chunk.SIZE_Y - 1);

        Vector3i chunkPos = TeraMath.calcChunkPos(x, y, z);
        Chunk chunk = chunkProvider.getChunk(chunkPos);
        if (chunk != null) {
            Vector3i blockPos = TeraMath.calcBlockPos(x, y, z);
            return chunk.getLight(blockPos);
        }
        return 0;
    }

    @Override
    public byte getSunlight(int x, int y, int z) {
        y = TeraMath.clamp(y, 0, Chunk.SIZE_Y - 1);

        Vector3i chunkPos = TeraMath.calcChunkPos(x, y, z);
        Chunk chunk = chunkProvider.getChunk(chunkPos);
        if (chunk != null) {
            Vector3i blockPos = TeraMath.calcBlockPos(x, y, z);
            return chunk.getSunlight(blockPos);
        }
        return 0;
    }

    @Override
    public byte getTotalLight(int x, int y, int z) {
        y = TeraMath.clamp(y, 0, Chunk.SIZE_Y - 1);

        Vector3i chunkPos = TeraMath.calcChunkPos(x, y, z);
        Chunk chunk = chunkProvider.getChunk(chunkPos);
        if (chunk != null) {
            Vector3i blockPos = TeraMath.calcBlockPos(x, y, z);
            return (byte) Math.max(chunk.getSunlight(blockPos), chunk.getLight(blockPos));
        }
        return 0;
    }

    @Override
    public long getTime() {
        return CoreRegistry.get(Timer.class).getTimeInMs() + timeOffset;
    }

    @Override
    public void setTime(long time) {
        timeOffset = time - CoreRegistry.get(Timer.class).getTimeInMs();
    }

    @Override
    public float getTimeInDays() {
        return (float) getTime() / DAY_NIGHT_LENGTH_IN_MS;
    }

    @Override
    public void setTimeInDays(float time) {
        setTime((long) (time * DAY_NIGHT_LENGTH_IN_MS));
    }

    @Override
    public void dispose() {
        chunkProvider.dispose();
    }
}<|MERGE_RESOLUTION|>--- conflicted
+++ resolved
@@ -151,13 +151,8 @@
         Vector3i chunkPos = TeraMath.calcChunkPos(x, y, z);
         Chunk chunk = chunkProvider.getChunk(chunkPos);
         if (chunk != null) {
-<<<<<<< HEAD
-            Vector3i blockPos = TeraMath.calcBlockPos(x, y, z, chunkPos);
+            Vector3i blockPos = TeraMath.calcBlockPos(x, y, z);
             return chunk.setLiquid(blockPos, newState, oldState);
-=======
-            Vector3i blockPos = TeraMath.calcBlockPos(x, y, z);
-            return chunk.setState(blockPos, state, oldState);
->>>>>>> 40d34d41
         }
         return false;
     }
@@ -169,13 +164,8 @@
         Vector3i chunkPos = TeraMath.calcChunkPos(x, y, z);
         Chunk chunk = chunkProvider.getChunk(chunkPos);
         if (chunk != null) {
-<<<<<<< HEAD
-            Vector3i blockPos = TeraMath.calcBlockPos(x, y, z, chunkPos);
+            Vector3i blockPos = TeraMath.calcBlockPos(x, y, z);
             return chunk.getLiquid(blockPos);
-=======
-            Vector3i blockPos = TeraMath.calcBlockPos(x, y, z);
-            return chunk.getState(blockPos);
->>>>>>> 40d34d41
         }
         return new LiquidData();
     }
