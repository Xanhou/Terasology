--- conflicted
+++ resolved
@@ -107,15 +107,9 @@
 
         _deleteFromList.addClickListener(new IClickListener() {
             public void clicked(UIDisplayElement element) {
-<<<<<<< HEAD
 
                 if (_list.getSelectedItem() == null) {
-                    GUIManager.getInstance().showMessage("Deleting error", "Please choose the world.");
-=======
-                
-                if(_list.getSelectedItem() == null){
                     GUIManager.getInstance().showMessage("Error", "Please choose a world first.");
->>>>>>> 8b3c2efb
                     return;
                 }
 
@@ -124,13 +118,8 @@
                     File world = PathManager.getInstance().getWorldSavePath(worldInfo.getTitle());
                     WorldUtil.deleteWorld(world);
                     _list.removeSelectedItem();
-<<<<<<< HEAD
                 } catch (Exception e) {
-                    GUIManager.getInstance().showMessage("Deleting error", "Failed deleting world data object. Sorry.");
-=======
-                }catch(Exception e){
                     GUIManager.getInstance().showMessage("Error", "Failed deleting world data object. Sorry.");
->>>>>>> 8b3c2efb
                 }
             }
         });
@@ -176,14 +165,13 @@
 
     private void loadSelectedWorld() {
 
-<<<<<<< HEAD
         if (_list.size() < 1) {
-            GUIManager.getInstance().showMessage("Loading error", "You haven't worlds. Please create new.");
+            GUIManager.getInstance().showMessage("Error", "You did not create a world yet!");
             return;
         }
 
         if (_list.getSelectedItem() == null) {
-            GUIManager.getInstance().showMessage("Loading error", "Please choose the world.");
+            GUIManager.getInstance().showMessage("Error", "Please choose a world!");
             return;
         }
 
@@ -194,26 +182,7 @@
             // TODO: Need to load time too. Maybe just pass through WorldInfo?
             CoreRegistry.get(GameEngine.class).changeState(new StateSinglePlayer(info.getTitle(), info.getSeed()));
         } catch (Exception e) {
-            GUIManager.getInstance().showMessage("Loading error", "Failed reading world data object. Sorry.");
-=======
-        if(_list.size()<1){
-            GUIManager.getInstance().showMessage("Error", "You did not create a world yet!");
-            return;
-        }
-
-        if(_list.getSelectedItem() == null){
-            GUIManager.getInstance().showMessage("Error", "Please choose a world!");
-            return;
-        }
-
-        try{
-            ConfigObject  config = (ConfigObject)_list.getSelectedItem().getValue();
-            Config.getInstance().setDefaultSeed((String)config.get("worldSeed"));
-            Config.getInstance().setWorldTitle((String) config.get("worldTitle"));
-            CoreRegistry.get(GameEngine.class).changeState(new StateSinglePlayer(config.get("worldTitle").toString(), config.get("worldSeed").toString()));
-        }catch (Exception e){
             GUIManager.getInstance().showMessage("Error", "Failed reading world data object. Sorry.");
->>>>>>> 8b3c2efb
         }
     }
 
