/*
 * Copyright 2012 Benjamin Glatzel <benjamin.glatzel@me.com>
 *
 * Licensed under the Apache License, Version 2.0 (the "License");
 * you may not use this file except in compliance with the License.
 * You may obtain a copy of the License at
 *
 *      http://www.apache.org/licenses/LICENSE-2.0
 *
 * Unless required by applicable law or agreed to in writing, software
 * distributed under the License is distributed on an "AS IS" BASIS,
 * WITHOUT WARRANTIES OR CONDITIONS OF ANY KIND, either express or implied.
 * See the License for the specific language governing permissions and
 * limitations under the License.
 */
package org.terasology.game.modes;

import org.lwjgl.opengl.Display;
import org.terasology.asset.AssetManager;
import org.terasology.asset.AssetType;
import org.terasology.asset.AssetUri;
import org.terasology.componentSystem.UpdateSubscriberSystem;
import org.terasology.componentSystem.controllers.LocalPlayerSystem;
import org.terasology.componentSystem.controllers.MenuControlSystem;
import org.terasology.components.LocalPlayerComponent;
import org.terasology.components.world.LocationComponent;
import org.terasology.components.world.WorldComponent;
import org.terasology.entityFactory.PlayerFactory;
import org.terasology.entitySystem.ComponentSystem;
import org.terasology.entitySystem.EntityRef;
import org.terasology.entitySystem.EventSystem;
import org.terasology.entitySystem.PersistableEntityManager;
import org.terasology.entitySystem.persistence.EntityDataJSONFormat;
import org.terasology.entitySystem.persistence.EntityPersisterHelper;
import org.terasology.entitySystem.persistence.EntityPersisterHelperImpl;
import org.terasology.entitySystem.persistence.WorldPersister;
import org.terasology.events.RespawnEvent;
import org.terasology.game.ComponentSystemManager;
import org.terasology.game.CoreRegistry;
import org.terasology.game.GameEngine;
import org.terasology.game.Timer;
import org.terasology.game.bootstrap.EntitySystemBuilder;
import org.terasology.input.CameraTargetSystem;
import org.terasology.input.InputSystem;
import org.terasology.logic.LocalPlayer;
import org.terasology.logic.manager.GUIManager;
import org.terasology.logic.manager.PathManager;
import org.terasology.logic.mod.Mod;
import org.terasology.logic.mod.ModManager;
import org.terasology.math.Vector3i;
import org.terasology.performanceMonitor.PerformanceMonitor;
import org.terasology.physics.BulletPhysics;
import org.terasology.protobuf.EntityData;
import org.terasology.rendering.cameras.Camera;
import org.terasology.rendering.gui.windows.UIScreenLoading;
import org.terasology.rendering.world.WorldRenderer;
import org.terasology.utilities.FastRandom;
import org.terasology.world.WorldBiomeProviderImpl;
import org.terasology.world.WorldInfo;
import org.terasology.world.WorldProvider;
<<<<<<< HEAD
import org.terasology.world.block.family.BlockFamily;
import org.terasology.world.block.loader.BlockLoader;
=======
>>>>>>> c45d5e33
import org.terasology.world.block.management.BlockManager;
import org.terasology.world.chunks.Chunk;
import org.terasology.world.generator.core.ChunkGeneratorManager;
import org.terasology.world.generator.core.ChunkGeneratorManagerImpl;

import javax.vecmath.Vector3f;

import java.io.BufferedReader;
import java.io.File;
import java.io.IOException;
import java.io.InputStream;
import java.io.InputStreamReader;
import java.util.Arrays;
import java.util.Iterator;
import java.util.logging.Level;
import java.util.logging.Logger;

import static org.lwjgl.opengl.GL11.GL_COLOR_BUFFER_BIT;
import static org.lwjgl.opengl.GL11.GL_DEPTH_BUFFER_BIT;
import static org.lwjgl.opengl.GL11.glClear;
import static org.lwjgl.opengl.GL11.glLoadIdentity;

/**
 * Play mode.
 *
 * @author Benjamin Glatzel <benjamin.glatzel@me.com>
 * @author Anton Kireev <adeon.k87@gmail.com>
 * @version 0.1
 */
public class StateSinglePlayer implements GameState {

    public static final String ENTITY_DATA_FILE = "entity.dat";
    private Logger logger = Logger.getLogger(getClass().getName());

    private WorldInfo worldInfo;

    private PersistableEntityManager entityManager;
    private EventSystem eventSystem;

    /* RENDERING */
    private WorldRenderer worldRenderer;

    private ComponentSystemManager componentSystemManager;
    private LocalPlayerSystem localPlayerSys;
    private CameraTargetSystem cameraTargetSystem;
    private InputSystem inputSystem;

    /* GAME LOOP */
    private boolean pauseGame = false;

    public StateSinglePlayer(WorldInfo worldInfo) {
        this.worldInfo = worldInfo;
    }

    public void init(GameEngine engine) {
        // TODO: Change to better mod support, should be enabled via config
        ModManager modManager = new ModManager();
        for (Mod mod : modManager.getMods()) {
            mod.setEnabled(true);
        }
        modManager.saveModSelectionToConfig();
        AssetManager.getInstance().clear();
        BlockManager.getInstance().load(worldInfo.getBlockIdMap());
        cacheTextures();
        cacheBlockMesh();

        entityManager = new EntitySystemBuilder().build();
        eventSystem = CoreRegistry.get(EventSystem.class);

        componentSystemManager = new ComponentSystemManager();
        CoreRegistry.put(ComponentSystemManager.class, componentSystemManager);
        localPlayerSys = new LocalPlayerSystem();
        componentSystemManager.register(localPlayerSys, "engine:LocalPlayerSystem");
        cameraTargetSystem = new CameraTargetSystem();
        CoreRegistry.put(CameraTargetSystem.class, cameraTargetSystem);
        componentSystemManager.register(cameraTargetSystem, "engine:CameraTargetSystem");
        inputSystem = new InputSystem();
        CoreRegistry.put(InputSystem.class, inputSystem);
        componentSystemManager.register(inputSystem, "engine:InputSystem");

        componentSystemManager.loadEngineSystems();
        componentSystemManager.loadSystems("miniions", "org.terasology.mods.miniions");

        CoreRegistry.put(WorldPersister.class, new WorldPersister(entityManager));

        loadPrefabs();
    }

    private void loadPrefabs() {
        EntityPersisterHelper persisterHelper = new EntityPersisterHelperImpl(entityManager);
        for (AssetUri prefabURI : AssetManager.list(AssetType.PREFAB)) {
            logger.info("Loading prefab " + prefabURI);
            try {
                InputStream stream = AssetManager.assetStream(prefabURI);
                if (stream != null) {
                    BufferedReader reader = new BufferedReader(new InputStreamReader(stream));
                    EntityData.Prefab prefabData = EntityDataJSONFormat.readPrefab(reader);
                    stream.close();
                    if (prefabData != null) {
                        persisterHelper.deserializePrefab(prefabData, prefabURI.getPackage());
                    }
                } else {
                    logger.severe("Failed to load prefab '" + prefabURI + "'");
                }
            } catch (IOException e) {
                logger.log(Level.WARNING, "Failed to load prefab '" + prefabURI + "'", e);
            }
        }
    }

    private void cacheTextures() {
        for (AssetUri textureURI : AssetManager.list(AssetType.TEXTURE)) {
            AssetManager.load(textureURI);
        }
    }

    private void cacheBlockMesh() {
        for (BlockFamily family : BlockManager.getInstance().listBlockFamilies()) {
            family.getArchetypeBlock().getMesh();
        }
    }

    @Override
    public void activate() {
        initWorld();
    }

    @Override
    public void deactivate() {
        // TODO: Shutdown background threads
        eventSystem.process();
        for (ComponentSystem system : componentSystemManager.iterateAll()) {
            system.shutdown();
        }
        GUIManager.getInstance().removeAllWindows();
        try {
            CoreRegistry.get(WorldPersister.class).save(new File(PathManager.getInstance().getWorldSavePath(CoreRegistry.get(WorldProvider.class).getTitle()), ENTITY_DATA_FILE), WorldPersister.SaveFormat.Binary);
        } catch (IOException e) {
            logger.log(Level.SEVERE, "Failed to save entities", e);
        }
        dispose();
        entityManager.clear();
    }

    @Override
    public void dispose() {
        if (worldRenderer != null) {
            worldRenderer.dispose();
            worldRenderer = null;
        }
    }

    @Override
    public void update(float delta) {
        /* GUI */
        updateUserInterface();

        eventSystem.process();

        for (UpdateSubscriberSystem updater : componentSystemManager.iterateUpdateSubscribers()) {
            PerformanceMonitor.startActivity(updater.getClass().getSimpleName());
            updater.update(delta);
        }

        if (worldRenderer != null && shouldUpdateWorld()) {
            worldRenderer.update(delta);
        }
    }

    @Override
    public void handleInput(float delta) {
        cameraTargetSystem.update();
        inputSystem.update(delta);
    }

    /**
     * Init. a new random world.
     */
    public void initWorld() {
        final FastRandom random = new FastRandom();

        // Get rid of the old world
        if (worldRenderer != null) {
            worldRenderer.dispose();
            worldRenderer = null;
        }

        if (worldInfo.getSeed() == null || worldInfo.getSeed().isEmpty()) {
            worldInfo.setSeed(random.randomCharacterString(16));
        }

        logger.log(Level.INFO, "World seed: \"{0}\"", worldInfo.getSeed());

        // Init ChunkGeneratorManager
        ChunkGeneratorManager chunkGeneratorManager = ChunkGeneratorManagerImpl.buildChunkGenerator(Arrays.asList(worldInfo.getChunkGenerators()));
        chunkGeneratorManager.setWorldSeed(worldInfo.getSeed());
        chunkGeneratorManager.setWorldBiomeProvider(new WorldBiomeProviderImpl(worldInfo.getSeed()));

        // Init. a new world
        worldRenderer = new WorldRenderer(worldInfo, chunkGeneratorManager, entityManager, localPlayerSys);
        CoreRegistry.put(WorldRenderer.class, worldRenderer);

        // Create the world entity
        Iterator<EntityRef> worldEntityIterator = entityManager.iteratorEntities(WorldComponent.class).iterator();
        if (worldEntityIterator.hasNext()) {
            worldRenderer.getChunkProvider().setWorldEntity(worldEntityIterator.next());
        } else {
            EntityRef worldEntity = entityManager.create();
            worldEntity.addComponent(new WorldComponent());
            worldRenderer.getChunkProvider().setWorldEntity(worldEntity);
        }

        CoreRegistry.put(WorldRenderer.class, worldRenderer);
        CoreRegistry.put(WorldProvider.class, worldRenderer.getWorldProvider());
        CoreRegistry.put(LocalPlayer.class, new LocalPlayer(EntityRef.NULL));
        CoreRegistry.put(Camera.class, worldRenderer.getActiveCamera());
        CoreRegistry.put(BulletPhysics.class, worldRenderer.getBulletRenderer());

        for (ComponentSystem system : componentSystemManager.iterateAll()) {
            system.initialise();
        }

        // TODO: Should probably not use the world title as a path?
        File entityDataFile = new File(PathManager.getInstance().getWorldSavePath(worldInfo.getTitle()), ENTITY_DATA_FILE);
        entityManager.clear();
        if (entityDataFile.exists()) {
            try {
                CoreRegistry.get(WorldPersister.class).load(entityDataFile, WorldPersister.SaveFormat.Binary);
            } catch (IOException e) {
                logger.log(Level.SEVERE, "Failed to load entity data", e);
            }
        }

        prepareWorld();
    }

    private boolean screenHasFocus() {
        return GUIManager.getInstance().getFocusedWindow() != null && GUIManager.getInstance().getFocusedWindow().isModal() && GUIManager.getInstance().getFocusedWindow().isVisible();
    }

    private boolean shouldUpdateWorld() {
        return !pauseGame;
    }

    // TODO: Should have its own state
    private void prepareWorld() {
        UIScreenLoading loadingScreen = GUIManager.getInstance().addWindow(new UIScreenLoading(), "engine:loadingScreen");
        GUIManager.getInstance().setFocusedWindow(loadingScreen);
        Display.update();

        Timer timer = CoreRegistry.get(Timer.class);
        long startTime = timer.getTimeInMs();

        Iterator<EntityRef> iterator = entityManager.iteratorEntities(LocalPlayerComponent.class).iterator();
        if (iterator.hasNext()) {
            CoreRegistry.get(LocalPlayer.class).setEntity(iterator.next());
            worldRenderer.setPlayer(CoreRegistry.get(LocalPlayer.class));
        } else {
            // Load spawn zone so player spawn location can be determined
            EntityRef spawnZoneEntity = entityManager.create();
            spawnZoneEntity.addComponent(new LocationComponent(new Vector3f(Chunk.SIZE_X / 2, Chunk.SIZE_Y / 2, Chunk.SIZE_Z / 2)));
            worldRenderer.getChunkProvider().addRegionEntity(spawnZoneEntity, 1);

            while (!worldRenderer.getWorldProvider().isBlockActive(new Vector3i(Chunk.SIZE_X / 2, Chunk.SIZE_Y / 2, Chunk.SIZE_Z / 2))) {
                loadingScreen.updateStatus(String.format("Loading spawn area... %.2f%%! :-)", (timer.getTimeInMs() - startTime) / 50.0f), (timer.getTimeInMs() - startTime) / 50.0f);

                renderUserInterface();
                updateUserInterface();
                Display.update();
            }

            Vector3i spawnPoint = new Vector3i(Chunk.SIZE_X / 2, Chunk.SIZE_Y, Chunk.SIZE_Z / 2);
            while (worldRenderer.getWorldProvider().getBlock(spawnPoint) == BlockManager.getInstance().getAir() && spawnPoint.y > 0) {
                spawnPoint.y--;
            }

            PlayerFactory playerFactory = new PlayerFactory(entityManager);
            CoreRegistry.get(LocalPlayer.class).setEntity(playerFactory.newInstance(new Vector3f(spawnPoint.x, spawnPoint.y + 1.5f, spawnPoint.z)));
            worldRenderer.setPlayer(CoreRegistry.get(LocalPlayer.class));
            worldRenderer.getChunkProvider().removeRegionEntity(spawnZoneEntity);
            spawnZoneEntity.destroy();
        }

        while (!getWorldRenderer().pregenerateChunks() && timer.getTimeInMs() - startTime < 5000) {
            loadingScreen.updateStatus(String.format("Fast forwarding world... %.2f%%! :-)", (timer.getTimeInMs() - startTime) / 50.0f), (timer.getTimeInMs() - startTime) / 50.0f);

            renderUserInterface();
            updateUserInterface();
            Display.update();
        }
        

        //respawn the player if he was dead and left the game (without respawning)
        EntityRef playerEntity = CoreRegistry.get(LocalPlayer.class).getEntity();
        LocalPlayerComponent localPlayerComponent = playerEntity.getComponent(LocalPlayerComponent.class);
        if (localPlayerComponent.isDead) {
        	playerEntity.send(new RespawnEvent());
        }

        GUIManager.getInstance().removeWindow(loadingScreen);
        GUIManager.getInstance().setFocusedWindow(MenuControlSystem.HUD);

        // Create the first Portal if it doesn't exist yet
        worldRenderer.initPortal();
        worldRenderer.getWorldProvider().setTime(worldInfo.getTime());
    }

    public void render() {
        glClear(GL_COLOR_BUFFER_BIT | GL_DEPTH_BUFFER_BIT);
        glLoadIdentity();

        if (worldRenderer != null) {
            worldRenderer.render();
        }

        /* UI */
        PerformanceMonitor.startActivity("Render and Update UI");
        renderUserInterface();
        PerformanceMonitor.endActivity();
    }

    public void renderUserInterface() {
        GUIManager.getInstance().render();
    }

    private void updateUserInterface() {
        GUIManager.getInstance().update();
    }

    public WorldRenderer getWorldRenderer() {
        return worldRenderer;
    }

    public void pause() {
        pauseGame = true;
    }

    public void unpause() {
        pauseGame = false;
    }

    public void togglePauseGame() {
        if (pauseGame) {
            unpause();
        } else {
            pause();
        }
    }

    public boolean isGamePaused() {
        return pauseGame;
    }

}<|MERGE_RESOLUTION|>--- conflicted
+++ resolved
@@ -58,18 +58,13 @@
 import org.terasology.world.WorldBiomeProviderImpl;
 import org.terasology.world.WorldInfo;
 import org.terasology.world.WorldProvider;
-<<<<<<< HEAD
 import org.terasology.world.block.family.BlockFamily;
-import org.terasology.world.block.loader.BlockLoader;
-=======
->>>>>>> c45d5e33
 import org.terasology.world.block.management.BlockManager;
 import org.terasology.world.chunks.Chunk;
 import org.terasology.world.generator.core.ChunkGeneratorManager;
 import org.terasology.world.generator.core.ChunkGeneratorManagerImpl;
 
 import javax.vecmath.Vector3f;
-
 import java.io.BufferedReader;
 import java.io.File;
 import java.io.IOException;
@@ -353,13 +348,13 @@
             updateUserInterface();
             Display.update();
         }
-        
+
 
         //respawn the player if he was dead and left the game (without respawning)
         EntityRef playerEntity = CoreRegistry.get(LocalPlayer.class).getEntity();
         LocalPlayerComponent localPlayerComponent = playerEntity.getComponent(LocalPlayerComponent.class);
         if (localPlayerComponent.isDead) {
-        	playerEntity.send(new RespawnEvent());
+            playerEntity.send(new RespawnEvent());
         }
 
         GUIManager.getInstance().removeWindow(loadingScreen);
