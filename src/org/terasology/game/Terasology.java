/*
 * Copyright 2011 Benjamin Glatzel <benjamin.glatzel@me.com>.
 *
 * Licensed under the Apache License, Version 2.0 (the "License");
 * you may not use this file except in compliance with the License.
 * You may obtain a copy of the License at
 *
 *      http://www.apache.org/licenses/LICENSE-2.0
 *
 * Unless required by applicable law or agreed to in writing, software
 * distributed under the License is distributed on an "AS IS" BASIS,
 * WITHOUT WARRANTIES OR CONDITIONS OF ANY KIND, either express or implied.
 * See the License for the specific language governing permissions and
 * limitations under the License.
 */
package org.terasology.game;

import org.lwjgl.LWJGLException;
import org.lwjgl.Sys;
import org.lwjgl.input.Keyboard;
import org.lwjgl.input.Mouse;
import org.lwjgl.openal.AL;
import org.lwjgl.opengl.Display;
import org.lwjgl.opengl.DisplayMode;
import org.lwjgl.opengl.GLContext;
import org.lwjgl.opengl.PixelFormat;
import org.terasology.game.modes.IGameMode;
import org.terasology.game.modes.ModeMainMenu;
import org.terasology.game.modes.ModePlayGame;
import org.terasology.logic.characters.Player;
import org.terasology.logic.manager.*;
import org.terasology.logic.world.IWorldProvider;
import org.terasology.model.blocks.management.BlockManager;
import org.terasology.model.shapes.BlockShapeManager;
import org.terasology.performanceMonitor.PerformanceMonitor;
import org.terasology.rendering.world.WorldRenderer;

import java.io.File;
import java.io.IOException;
import java.lang.reflect.Field;
import java.util.Arrays;
import java.util.Collections;
import java.util.EnumMap;
import java.util.Map;
import java.util.concurrent.Executors;
import java.util.concurrent.ThreadPoolExecutor;
import java.util.concurrent.TimeUnit;
import java.util.logging.FileHandler;
import java.util.logging.Level;
import java.util.logging.Logger;
import java.util.logging.SimpleFormatter;

import static org.lwjgl.opengl.GL11.*;

/**
 * The heart and soul of Terasology.
 *
 * @author Benjamin Glatzel <benjamin.glatzel@me.com>
 * @author Kireev   Anton   <adeon.k87@gmail.com>
 */
public final class Terasology {
<<<<<<< HEAD
	// TODO: create the function that will return the number of generated worlds
=======
    private static Terasology _instance = new Terasology();

    private final Logger _logger = Logger.getLogger("Terasology");
    private final GroovyManager _groovyManager = new GroovyManager();
>>>>>>> 4822f58c
    private final ThreadPoolExecutor _threadPool = (ThreadPoolExecutor) Executors.newCachedThreadPool();

    /* STATISTICS */
    private long _lastLoopTime, _lastFpsTime;
    private int _fps;
    private float _averageFps;
    private long _timerTicksPerSecond;
    private long _delta;

    /* GAME LOOP */
    private boolean _runGame = true, _saveWorldOnExit = true;

    /* GAME MODES */
    public enum GameMode {
        undefined, mainMenu, runGame
    }
    static GameMode _state = GameMode.mainMenu;
    private static Map<GameMode, IGameMode> _gameModes = Collections.synchronizedMap(new EnumMap<GameMode, IGameMode>(GameMode.class));

    public static Terasology getInstance() {
        return _instance;
    }

    private Terasology() {
    }

    public void init(){
        _logger.log(Level.INFO, "Initializing Terasology...");
        Thread.currentThread().setPriority(Thread.MAX_PRIORITY);
        initLogger();
        initNativeLibs();
        initOpenAL();
        initDisplay();
        initOpenGL();
        initControls();
        initManagers();
        //refactor to class -> timer / stats
        _timerTicksPerSecond = Sys.getTimerResolution();
    }

    private void initNativeLibs() {
        if (System.getProperty("os.name").equals("Mac OS X"))
            addLibraryPath("natives/macosx");
        else if (System.getProperty("os.name").equals("Linux"))
            addLibraryPath("natives/linux");
        else {
            addLibraryPath("natives/windows");

            if (System.getProperty("os.arch").equals("amd64") || System.getProperty("os.arch").equals("x86_64"))
                System.loadLibrary("OpenAL64");
            else
                System.loadLibrary("OpenAL32");
        }
    }

    private void addLibraryPath(String s){
        try {
            final Field usrPathsField = ClassLoader.class.getDeclaredField("usr_paths");
            usrPathsField.setAccessible(true);

            final String[] paths = (String[]) usrPathsField.get(null);

            for (String path : paths) {
                if (path.equals(s)) {
                    return;
                }
            }

            final String[] newPaths = Arrays.copyOf(paths, paths.length + 1);
            newPaths[newPaths.length - 1] = s;
            usrPathsField.set(null, newPaths);
        } catch(Exception e){
            _logger.log(Level.SEVERE, "Couldn't link static libraries. " + e.toString(), e);
            //brutal...
            System.exit(1);
        }
    }

    private void initOpenAL() {
        AudioManager.getInstance();
    }

    private void initDisplay() {
        try {
            if ((Boolean) SettingsManager.getInstance().getUserSetting("Game.Graphics.fullscreen")) {
                Display.setDisplayMode(Display.getDesktopDisplayMode());
                Display.setFullscreen(true);
            } else {
                Display.setDisplayMode((DisplayMode) SettingsManager.getInstance().getUserSetting("Game.Graphics.displayMode"));
                Display.setResizable(true);
            }

            Display.setTitle("Terasology" + " | " + "Pre Alpha");
            Display.create((PixelFormat) SettingsManager.getInstance().getUserSetting("Game.Graphics.pixelFormat"));
        } catch (LWJGLException e){
            _logger.log(Level.SEVERE, "Can not initialize graphics device.", e);
            System.exit(1);
        }
    }

    private void initOpenGL() {
        checkOpenGL();
        resizeViewport();
        resetOpenGLParameters();
    }

    private void checkOpenGL(){
        boolean canRunGame = GLContext.getCapabilities().OpenGL20
                & GLContext.getCapabilities().OpenGL11
                & GLContext.getCapabilities().OpenGL12
                & GLContext.getCapabilities().OpenGL14
                & GLContext.getCapabilities().OpenGL15;

        if (!canRunGame) {
            _logger.log(Level.SEVERE, "Your GPU driver is not supporting the mandatory versions of OpenGL. Considered updating your GPU drivers?");
            System.exit(1);
        }

    }

    private void resizeViewport() {
        glViewport(0, 0, Display.getWidth(), Display.getHeight());
    }

    public void resetOpenGLParameters() {
        glEnable(GL_CULL_FACE);
        glEnable(GL_DEPTH_TEST);
        glDepthFunc(GL_LEQUAL);
    }

    private void initControls() {
        try {
            Keyboard.create();
            Keyboard.enableRepeatEvents(true);
            Mouse.create();
            Mouse.setGrabbed(true);
        } catch (LWJGLException e) {
            _logger.log(Level.SEVERE, "Could not initialize controls.", e);
            System.exit(1);
        }
    }

    private void initManagers() {
        ShaderManager.getInstance();
        VertexBufferObjectManager.getInstance();
        FontManager.getInstance();
        BlockShapeManager.getInstance();
        BlockManager.getInstance();
    }

    public void run(){
        PerformanceMonitor.startActivity("Other");
        // MAIN GAME LOOP
        IGameMode mode = null;
        while (_runGame && !Display.isCloseRequested()) {
            // Only process rendering and updating once a second
            if (!Display.isActive()) {
                try {
                    Thread.sleep(1000);
                } catch (InterruptedException e) {
                    getInstance().getLogger().log(Level.SEVERE, e.toString(), e);
                }
                PerformanceMonitor.startActivity("Process Display");
                Display.processMessages();
                PerformanceMonitor.endActivity();
            }

            IGameMode prevMode = mode;
            mode = getGameMode();

            if (mode == null) {
                _runGame = false;
                break;
            }

            if (mode != prevMode) {
                if (prevMode != null)
                    prevMode.deactivate();
                mode.activate();
            }

            PerformanceMonitor.startActivity("Main Update");
            long startTime = getTimeInMs();
            mode.update();
            PerformanceMonitor.endActivity();
            PerformanceMonitor.startActivity("Render");
            mode.render();
            updateFps();
            Display.update();
            Display.sync(60);
            PerformanceMonitor.endActivity();

            PerformanceMonitor.startActivity("Input");
            mode.processKeyboardInput();
            mode.processMouseInput();
            mode.updatePlayerInput();
            PerformanceMonitor.endActivity();

            PerformanceMonitor.rollCycle();
            PerformanceMonitor.startActivity("Other");
            mode.updateTimeAccumulator(getTimeInMs(), startTime);

            if (Display.wasResized())
                resizeViewport();
        }
    }

    public void shutdown(){
        _logger.log(Level.INFO, "Shutting down Terasology...");
        saveWorld();
        terminateThreads();
        destroy();
    }

    private void saveWorld() {
        //UGLY! why does dispose save the world...
        if (_saveWorldOnExit) {
            if (getActiveWorldRenderer() != null)
                getGameMode().getActiveWorldRenderer().dispose();
        }
    }

    private void terminateThreads() {
        _threadPool.shutdown();
        try {
            _threadPool.awaitTermination(Long.MAX_VALUE, TimeUnit.NANOSECONDS);
        } catch (InterruptedException e) {
            getLogger().log(Level.SEVERE, e.toString(), e);
        }
    }

    private void destroy() {
        AL.destroy();
        Mouse.destroy();
        Keyboard.destroy();
        Display.destroy();
    }


    public IGameMode getGameMode() {
        IGameMode mode = _gameModes.get(_state);

        if (mode != null) {
            return mode;
        }

        switch (_state) {
            case runGame:
                mode = new ModePlayGame();
                break;

            case mainMenu:
                mode = new ModeMainMenu();
                break;

            case undefined:
                getLogger().log(Level.SEVERE, "Undefined game state - unable to run");
                return null;
        }

        _gameModes.put(_state, mode);

        mode.init();

        return mode;
    }

    public void setGameMode(GameMode state) {
        _state = state;
    }

    public void render() {
        getGameMode().render();
    }

    public void update() {
        getGameMode().update();
    }

    public void exit(boolean saveWorld) {
        _saveWorldOnExit = saveWorld;
        _runGame = false;
    }

    public void exit() {
        exit(true);
    }

    private void updateFps() {
        // Measure the delta value and the frames per second
        long now = getTimeInMs();
        _delta = now - _lastLoopTime;

        _lastLoopTime = now;
        _lastFpsTime += _delta;
        _fps++;

        // Update the FPS and calculate the average FPS
        if (_lastFpsTime >= 1000) {
            _lastFpsTime = 0;

            _averageFps += _fps;
            _averageFps /= 2;

            _fps = 0;
        }
    }

    public void addLogFileHandler(String s, Level logLevel) {
        try {
            FileHandler fh = new FileHandler(s, true);
            fh.setLevel(logLevel);
            fh.setFormatter(new SimpleFormatter());
            _logger.addHandler(fh);
        } catch (IOException ex) {
            _logger.log(Level.WARNING, ex.toString(), ex);
        }
    }

    private void initLogger() {
        File dirPath = new File("logs");

        if (!dirPath.exists()) {
            if (!dirPath.mkdirs()) {
                return;
            }
        }

        addLogFileHandler("logs/Terasology.log", Level.INFO);
    }

    public String getWorldSavePath(String worldTitle) {
        String path = String.format("SAVED_WORLDS/%s", worldTitle);
        // Try to detect if we're getting a screwy save path (usually/always the case with an applet)
        File f = new File(path);
        //System.out.println("Suggested absolute save path is: " + f.getAbsolutePath());
        if (!f.getAbsolutePath().contains("Terasology")) {
            f = new File(System.getProperty("java.io.tmpdir"), path);
            //System.out.println("Absolute TEMP save path is: " + f.getAbsolutePath());
            return f.getAbsolutePath();
        }
        return path;
    }

    public Logger getLogger() {
        return _logger;
    }

    public double getAverageFps() {
        return _averageFps;
    }

    public WorldRenderer getActiveWorldRenderer() {
        return getGameMode().getActiveWorldRenderer();
    }

    public IWorldProvider getActiveWorldProvider() {
        if (getActiveWorldRenderer() != null)
            return getActiveWorldRenderer().getWorldProvider();
        return null;
    }

    public Player getActivePlayer() {
        if (getActiveWorldRenderer() != null)
            return getActiveWorldRenderer().getPlayer();
        return null;
    }

    public long getTimeInMs() {
        if (_timerTicksPerSecond == 0)
            return 0;

        return (Sys.getTime() * 1000) / _timerTicksPerSecond;
    }

    public void submitTask(final String name, final Runnable task) {
        _threadPool.execute(new Runnable() {
            public void run() {
                Thread.currentThread().setPriority(Thread.MIN_PRIORITY);
                PerformanceMonitor.startThread(name);
                try {
                    task.run();
                } finally {
                    PerformanceMonitor.endThread(name);
                }
            }
        });
    }

    public int activeTasks() {
        return _threadPool.getActiveCount();
    }

    public GroovyManager getGroovyManager() {
        return _groovyManager;
    }

    public static void main(String[] args) {
        _instance.init();
        _instance.run();
        _instance.shutdown();
        System.exit(0);
    }
}<|MERGE_RESOLUTION|>--- conflicted
+++ resolved
@@ -59,14 +59,10 @@
  * @author Kireev   Anton   <adeon.k87@gmail.com>
  */
 public final class Terasology {
-<<<<<<< HEAD
-	// TODO: create the function that will return the number of generated worlds
-=======
     private static Terasology _instance = new Terasology();
 
     private final Logger _logger = Logger.getLogger("Terasology");
     private final GroovyManager _groovyManager = new GroovyManager();
->>>>>>> 4822f58c
     private final ThreadPoolExecutor _threadPool = (ThreadPoolExecutor) Executors.newCachedThreadPool();
 
     /* STATISTICS */
