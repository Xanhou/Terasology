/*
 * Copyright 2011 Benjamin Glatzel <benjamin.glatzel@me.com>.
 *
 * Licensed under the Apache License, Version 2.0 (the "License");
 * you may not use this file except in compliance with the License.
 * You may obtain a copy of the License at
 *
 *      http://www.apache.org/licenses/LICENSE-2.0
 *
 * Unless required by applicable law or agreed to in writing, software
 * distributed under the License is distributed on an "AS IS" BASIS,
 * WITHOUT WARRANTIES OR CONDITIONS OF ANY KIND, either express or implied.
 * See the License for the specific language governing permissions and
 * limitations under the License.
 */
package org.terasology.game;

import org.lwjgl.LWJGLException;
import org.lwjgl.input.Keyboard;
import org.lwjgl.input.Mouse;
import org.lwjgl.openal.AL;
import org.lwjgl.opengl.Display;
import org.lwjgl.opengl.DisplayMode;
import org.lwjgl.opengl.GLContext;
import org.lwjgl.opengl.PixelFormat;
import org.terasology.game.modes.IGameMode;
import org.terasology.game.modes.ModeMainMenu;
import org.terasology.game.modes.ModePlayGame;
import org.terasology.logic.characters.Player;
import org.terasology.logic.manager.*;
import org.terasology.logic.world.IWorldProvider;
import org.terasology.model.blocks.management.BlockManager;
import org.terasology.model.shapes.BlockShapeManager;
import org.terasology.performanceMonitor.PerformanceMonitor;
import org.terasology.rendering.world.WorldRenderer;

import java.io.File;
import java.io.IOException;
import java.lang.reflect.Field;
import java.util.Arrays;
import java.util.Collections;
import java.util.EnumMap;
import java.util.Map;
import java.util.concurrent.Executors;
import java.util.concurrent.ThreadPoolExecutor;
import java.util.concurrent.TimeUnit;
import java.util.logging.FileHandler;
import java.util.logging.Level;
import java.util.logging.Logger;
import java.util.logging.SimpleFormatter;

import static org.lwjgl.opengl.GL11.*;

/**
 * The heart and soul of Terasology.
 *
 * @author Benjamin Glatzel <benjamin.glatzel@me.com>
 * @author Kireev   Anton   <adeon.k87@gmail.com>
 * @todo To create the function that will return the number of generated worlds
 */
public final class Terasology {
    private static Terasology _instance = new Terasology();

    private final Logger _logger = Logger.getLogger("Terasology");
    private final GroovyManager _groovyManager = new GroovyManager();
    private final ThreadPoolExecutor _threadPool = (ThreadPoolExecutor) Executors.newCachedThreadPool();
    private Timer _timer;

    /* GAME LOOP */
    private boolean _runGame = true, _saveWorldOnExit = true;


    /* GAME MODES */
    public enum GameMode {
        undefined, mainMenu, runGame
    }

    static GameMode _state = GameMode.mainMenu;
    private static Map<GameMode, IGameMode> _gameModes = Collections.synchronizedMap(new EnumMap<GameMode, IGameMode>(GameMode.class));

    public static Terasology getInstance() {
        return _instance;
    }

    private Terasology() {
    }

    public void init() {
        _logger.log(Level.INFO, "Initializing Terasology...");
        Thread.currentThread().setPriority(Thread.MAX_PRIORITY);
        initLogger();
        initNativeLibs();
        initOpenAL();
        initDisplay();
        initOpenGL();
        initControls();
        initManagers();
        initTimer(); //dependant on lwjgl
    }

    private void initNativeLibs() {
        if (System.getProperty("os.name").equals("Mac OS X"))
            addLibraryPath("natives/macosx");
        else if (System.getProperty("os.name").equals("Linux"))
            addLibraryPath("natives/linux");
        else {
            addLibraryPath("natives/windows");

            if (System.getProperty("os.arch").equals("amd64") || System.getProperty("os.arch").equals("x86_64"))
                System.loadLibrary("OpenAL64");
            else
                System.loadLibrary("OpenAL32");
        }
    }

    private void addLibraryPath(String s) {
        try {
            final Field usrPathsField = ClassLoader.class.getDeclaredField("usr_paths");
            usrPathsField.setAccessible(true);

            final String[] paths = (String[]) usrPathsField.get(null);

            for (String path : paths) {
                if (path.equals(s)) {
                    return;
                }
            }

            final String[] newPaths = Arrays.copyOf(paths, paths.length + 1);
            newPaths[newPaths.length - 1] = s;
            usrPathsField.set(null, newPaths);
        } catch (Exception e) {
            _logger.log(Level.SEVERE, "Couldn't link static libraries. " + e.toString(), e);
            //brutal...
            System.exit(1);
        }
    }

    private void initOpenAL() {
        AudioManager.getInstance();
    }

    private void initDisplay() {
        try {
            if (Config.getInstance().isFullscreen()) {
                Display.setDisplayMode(Display.getDesktopDisplayMode());
                Display.setFullscreen(true);
            } else {
                Display.setDisplayMode(Config.getInstance().getDisplayMode());
                Display.setResizable(true);
            }

            Display.setTitle("Terasology" + " | " + "Pre Alpha");
<<<<<<< HEAD
            Display.create((PixelFormat) SettingsManager.getInstance().getUserSetting("Game.Graphics.pixelFormat"));
        } catch (LWJGLException e) {
=======
            Display.create(Config.getInstance().getPixelFormat());
        } catch (LWJGLException e){
>>>>>>> f683f5e7
            _logger.log(Level.SEVERE, "Can not initialize graphics device.", e);
            System.exit(1);
        }
    }

    private void initOpenGL() {
        checkOpenGL();
        resizeViewport();
        resetOpenGLParameters();
    }

    private void checkOpenGL() {
        boolean canRunGame = GLContext.getCapabilities().OpenGL20
                & GLContext.getCapabilities().OpenGL11
                & GLContext.getCapabilities().OpenGL12
                & GLContext.getCapabilities().OpenGL14
                & GLContext.getCapabilities().OpenGL15;

        if (!canRunGame) {
            _logger.log(Level.SEVERE, "Your GPU driver is not supporting the mandatory versions of OpenGL. Considered updating your GPU drivers?");
            System.exit(1);
        }

    }

    private void resizeViewport() {
        glViewport(0, 0, Display.getWidth(), Display.getHeight());
    }

    public void resetOpenGLParameters() {
        glEnable(GL_CULL_FACE);
        glEnable(GL_DEPTH_TEST);
        glDepthFunc(GL_LEQUAL);
    }

    private void initControls() {
        try {
            Keyboard.create();
            Keyboard.enableRepeatEvents(true);
            Mouse.create();
            Mouse.setGrabbed(true);
        } catch (LWJGLException e) {
            _logger.log(Level.SEVERE, "Could not initialize controls.", e);
            System.exit(1);
        }
    }

    private void initManagers() {
        ShaderManager.getInstance();
        VertexBufferObjectManager.getInstance();
        FontManager.getInstance();
        BlockShapeManager.getInstance();
        BlockManager.getInstance();
    }

    private void initTimer() {
        _timer = new Timer();
    }

    public void run() {
        PerformanceMonitor.startActivity("Other");
        // MAIN GAME LOOP
        IGameMode mode = null;
        while (_runGame && !Display.isCloseRequested()) {
            _timer.tick();

            // Only process rendering and updating once a second
            if (!Display.isActive()) {
                try {
                    Thread.sleep(1000);
                } catch (InterruptedException e) {
                    getInstance().getLogger().log(Level.SEVERE, e.toString(), e);
                }
                PerformanceMonitor.startActivity("Process Display");
                Display.processMessages();
                PerformanceMonitor.endActivity();
            }

            IGameMode prevMode = mode;
            mode = getGameMode();

            if (mode == null) {
                _runGame = false;
                break;
            }

            if (mode != prevMode) {
                if (prevMode != null)
                    prevMode.deactivate();
                mode.activate();
            }

            PerformanceMonitor.startActivity("Main Update");
            mode.update(_timer.getDelta());
            PerformanceMonitor.endActivity();

            PerformanceMonitor.startActivity("Render");
            mode.render();
            Display.update();
            Display.sync(60);
            PerformanceMonitor.endActivity();

            PerformanceMonitor.startActivity("Input");
            mode.processKeyboardInput();
            mode.processMouseInput();
            mode.updatePlayerInput();
            PerformanceMonitor.endActivity();

            PerformanceMonitor.rollCycle();
            PerformanceMonitor.startActivity("Other");

            if (Display.wasResized())
                resizeViewport();
        }
    }

    public void shutdown() {
        _logger.log(Level.INFO, "Shutting down Terasology...");
        saveWorld();
        terminateThreads();
        destroy();
    }

    private void saveWorld() {
        //UGLY! why does dispose save the world...
        if (_saveWorldOnExit) {
            if (getActiveWorldRenderer() != null)
                getGameMode().getActiveWorldRenderer().dispose();
        }
    }

    private void terminateThreads() {
        _threadPool.shutdown();
        try {
            _threadPool.awaitTermination(Long.MAX_VALUE, TimeUnit.NANOSECONDS);
        } catch (InterruptedException e) {
            getLogger().log(Level.SEVERE, e.toString(), e);
        }
    }

    private void destroy() {
        AL.destroy();
        Mouse.destroy();
        Keyboard.destroy();
        Display.destroy();
    }

    public IGameMode getGameMode() {
        IGameMode mode = _gameModes.get(_state);

        if (mode != null) {
            return mode;
        }

        switch (_state) {
            case runGame:
                mode = new ModePlayGame();
                break;

            case mainMenu:
                mode = new ModeMainMenu();
                break;

            case undefined:
                getLogger().log(Level.SEVERE, "Undefined game state - unable to run");
                return null;
        }

        _gameModes.put(_state, mode);

        mode.init();

        return mode;
    }

    public void setGameMode(GameMode state) {
        _state = state;
    }

    public void exit(boolean saveWorld) {
        _saveWorldOnExit = saveWorld;
        _runGame = false;
    }

    public void exit() {
        exit(true);
    }

    public void addLogFileHandler(String s, Level logLevel) {
        try {
            FileHandler fh = new FileHandler(s, true);
            fh.setLevel(logLevel);
            fh.setFormatter(new SimpleFormatter());
            _logger.addHandler(fh);
        } catch (IOException ex) {
            _logger.log(Level.WARNING, ex.toString(), ex);
        }
    }

    private void initLogger() {
        File dirPath = new File("logs");

        if (!dirPath.exists()) {
            if (!dirPath.mkdirs()) {
                return;
            }
        }

        addLogFileHandler("logs/Terasology.log", Level.INFO);
    }

    public String getWorldSavePath(String worldTitle) {
        String path = String.format("SAVED_WORLDS/%s", worldTitle);
        // Try to detect if we're getting a screwy save path (usually/always the case with an applet)
        File f = new File(path);
        //System.out.println("Suggested absolute save path is: " + f.getAbsolutePath());
        if (!f.getAbsolutePath().contains("Terasology")) {
            f = new File(System.getProperty("java.io.tmpdir"), path);
            //System.out.println("Absolute TEMP save path is: " + f.getAbsolutePath());
            return f.getAbsolutePath();
        }
        return path;
    }

    public Logger getLogger() {
        return _logger;
    }

    public double getAverageFps() {
        return _timer.getFps();
    }

    public WorldRenderer getActiveWorldRenderer() {
        return getGameMode().getActiveWorldRenderer();
    }

    public IWorldProvider getActiveWorldProvider() {
        if (getActiveWorldRenderer() != null)
            return getActiveWorldRenderer().getWorldProvider();
        return null;
    }

    public Player getActivePlayer() {
        if (getActiveWorldRenderer() != null)
            return getActiveWorldRenderer().getPlayer();
        return null;
    }

    public long getTimeInMs() {

        return _timer.getTimeInMs();
    }

    public void submitTask(final String name, final Runnable task) {
        _threadPool.execute(new Runnable() {
            public void run() {
                Thread.currentThread().setPriority(Thread.MIN_PRIORITY);
                PerformanceMonitor.startThread(name);
                try {
                    task.run();
                } finally {
                    PerformanceMonitor.endThread(name);
                }
            }
        });
    }

    public int activeTasks() {
        return _threadPool.getActiveCount();
    }

    public GroovyManager getGroovyManager() {
        return _groovyManager;
    }

    public Timer getTimer() {
        return _timer;
    }

    public static void main(String[] args) {
        _instance.init();
        _instance.run();
        _instance.shutdown();
        System.exit(0);
    }
}<|MERGE_RESOLUTION|>--- conflicted
+++ resolved
@@ -151,13 +151,8 @@
             }
 
             Display.setTitle("Terasology" + " | " + "Pre Alpha");
-<<<<<<< HEAD
-            Display.create((PixelFormat) SettingsManager.getInstance().getUserSetting("Game.Graphics.pixelFormat"));
-        } catch (LWJGLException e) {
-=======
             Display.create(Config.getInstance().getPixelFormat());
         } catch (LWJGLException e){
->>>>>>> f683f5e7
             _logger.log(Level.SEVERE, "Can not initialize graphics device.", e);
             System.exit(1);
         }
