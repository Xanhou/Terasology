/*
 * Copyright 2011 Benjamin Glatzel <benjamin.glatzel@me.com>.
 *
 * Licensed under the Apache License, Version 2.0 (the "License");
 * you may not use this file except in compliance with the License.
 * You may obtain a copy of the License at
 *
 *      http://www.apache.org/licenses/LICENSE-2.0
 *
 * Unless required by applicable law or agreed to in writing, software
 * distributed under the License is distributed on an "AS IS" BASIS,
 * WITHOUT WARRANTIES OR CONDITIONS OF ANY KIND, either express or implied.
 * See the License for the specific language governing permissions and
 * limitations under the License.
 */
package org.terasology.rendering.world;

import org.lwjgl.BufferUtils;
import org.lwjgl.opengl.Display;
import org.lwjgl.opengl.GL11;
import org.terasology.components.AABBCollisionComponent;
import org.terasology.components.PlayerComponent;
import org.terasology.entitySystem.EntityManager;
import org.terasology.entitySystem.componentSystem.RenderSystem;
import org.terasology.game.ComponentSystemManager;
import org.terasology.game.CoreRegistry;
import org.terasology.game.Terasology;
import org.terasology.logic.entities.Entity;
import org.terasology.logic.generators.ChunkGeneratorTerrain;
import org.terasology.logic.global.LocalPlayer;
import org.terasology.logic.manager.*;
import org.terasology.logic.systems.BlockDamageRenderer;
import org.terasology.logic.systems.BlockParticleEmitterSystem;
import org.terasology.logic.systems.LocalPlayerSystem;
import org.terasology.logic.systems.MeshRenderer;
import org.terasology.logic.world.*;
import org.terasology.math.TeraMath;
import org.terasology.model.blocks.Block;
import org.terasology.model.blocks.management.BlockManager;
import org.terasology.model.structures.AABB;
import org.terasology.model.structures.BlockPosition;
import org.terasology.performanceMonitor.PerformanceMonitor;
import org.terasology.rendering.cameras.Camera;
import org.terasology.rendering.cameras.DefaultCamera;
import org.terasology.rendering.interfaces.IGameObject;
import org.terasology.rendering.particles.BlockParticleEmitter;
import org.terasology.rendering.physics.BulletPhysicsRenderer;
import org.terasology.rendering.primitives.ChunkMesh;

import javax.imageio.ImageIO;
import javax.vecmath.Vector3d;
import javax.vecmath.Vector3f;
import java.awt.image.BufferedImage;
import java.io.File;
import java.io.IOException;
import java.nio.ByteBuffer;
import java.text.SimpleDateFormat;
import java.util.*;
import java.util.logging.Level;

import static org.lwjgl.opengl.GL11.*;

/**
 * The world of Terasology. At its most basic the world contains chunks (consisting of a fixed amount of blocks)
 * and the player.
 * <p/>
 * The world is randomly generated by using a bunch of Perlin noise generators initialized
 * with a favored seed value.
 *
 * @author Benjamin Glatzel <benjamin.glatzel@me.com>
 */
public final class WorldRenderer implements IGameObject {
    /* WORLD PROVIDER */
    private final IWorldProvider _worldProvider;
    private EntityManager _entityManager;
    private LocalPlayerSystem _localPlayerSystem;

    /* PLAYER */
    private LocalPlayer _player;

    /* CAMERA */
    public enum CAMERA_MODE {
        PLAYER,
        SPAWN
    }

    private CAMERA_MODE _cameraMode = CAMERA_MODE.PLAYER;
    private Camera _spawnCamera = new DefaultCamera();
    private DefaultCamera _defaultCamera = new DefaultCamera();
    private Camera _activeCamera = _defaultCamera;

    /* CHUNKS */
    private final ArrayList<Chunk> _chunksInProximity = new ArrayList<Chunk>();
    private int _chunkPosX, _chunkPosZ;

    /* RENDERING */
    private final LinkedList<Chunk> _renderQueueChunksOpaque = new LinkedList<Chunk>();
    private final PriorityQueue<Chunk> _renderQueueChunksSortedWater = new PriorityQueue<Chunk>();
    private final PriorityQueue<Chunk> _renderQueueChunksSortedBillboards = new PriorityQueue<Chunk>();
    private final LinkedList<IGameObject> _renderQueueOpaque = new LinkedList<IGameObject>();
    private final LinkedList<IGameObject> _renderQueueTransparent = new LinkedList<IGameObject>();

    /* CORE GAME OBJECTS */
    private final PortalManager _portalManager;

    /* PARTICLE EMITTERS */
    private final BlockParticleEmitter _blockParticleEmitter = new BlockParticleEmitter(this);

    /* HORIZON */
    private final Skysphere _skysphere;

    /* TICKING */
    private double _tick = 0;
    private int _tickTock = 0;
    private long _lastTick;

    /* UPDATING */
    private final ChunkUpdateManager _chunkUpdateManager;

    /* EVENTS */
    private final WorldTimeEventManager _worldTimeEventManager;

    /* PHYSICS */
    private final BulletPhysicsRenderer _bulletRenderer;

    /* BLOCK GRID */
    private final BlockGrid _blockGrid;

    /* STATISTICS */
    private int _statDirtyChunks = 0, _statVisibleChunks = 0, _statIgnoredPhases = 0;

    /* OTHER SETTINGS */
    private boolean _wireframe;

    private ComponentSystemManager _systemManager;

    /**
     * Initializes a new (local) world for the single player mode.
     *
     * @param title The title/description of the world
     * @param seed  The seed string used to generate the terrain
     */
    public WorldRenderer(String title, String seed, EntityManager manager, LocalPlayerSystem localPlayerSystem) {
        _worldProvider = new LocalWorldProvider(title, seed);
        _skysphere = new Skysphere(this);
        _chunkUpdateManager = new ChunkUpdateManager();
        _worldTimeEventManager = new WorldTimeEventManager(_worldProvider);
        _portalManager = new PortalManager(manager);
        _blockGrid = new BlockGrid();
        _bulletRenderer = new BulletPhysicsRenderer(this);
        _entityManager = manager;
        _localPlayerSystem = localPlayerSystem;
        _localPlayerSystem.setPlayerCamera(_defaultCamera);
        _systemManager = CoreRegistry.get(ComponentSystemManager.class);

        initTimeEvents();
    }

    /**
     * Updates the list of chunks around the player.
     *
     * @param force Forces the update
     * @return True if the list was changed
     */
    public boolean updateChunksInProximity(boolean force) {
        int newChunkPosX = calcCamChunkOffsetX();
        int newChunkPosZ = calcCamChunkOffsetZ();

        int viewingDistance = Config.getInstance().getActiveViewingDistance();

        if (_chunkPosX != newChunkPosX || _chunkPosZ != newChunkPosZ || force) {

            _chunksInProximity.clear();

            for (int x = -(viewingDistance / 2); x < (viewingDistance / 2); x++) {
                for (int z = -(viewingDistance / 2); z < (viewingDistance / 2); z++) {
                    Chunk c = _worldProvider.getChunkProvider().getChunk(calcCamChunkOffsetX() + x, 0, calcCamChunkOffsetZ() + z);
                    _chunksInProximity.add(c);
                }
            }

            _chunkPosX = newChunkPosX;
            _chunkPosZ = newChunkPosZ;

            Collections.sort(_chunksInProximity);
            return true;
        }

        return false;
    }

    /*public boolean isInRange(Vector3f pos) {
        Vector3f dist = new Vector3f();
        dist.sub(getPlayerPosition(), pos);

        double distLength = dist.length();

        return distLength < (Config.getInstance().getActiveViewingDistance() * 8);
    }*/
    
    private Vector3f getPlayerPosition() {
        if (_player != null) {
            return _player.getPosition();
        }
        return new Vector3f();
    }

    /**
     * Creates the world time events to play the game's soundtrack at specific times.
     */
    public void initTimeEvents() {
        // SUNRISE
        _worldTimeEventManager.addWorldTimeEvent(new WorldTimeEvent(0.1, true) {
            @Override
            public void run() {
                AudioManager.playMusic("Sunrise");
            }
        });

        // AFTERNOON
        _worldTimeEventManager.addWorldTimeEvent(new WorldTimeEvent(0.25, true) {
            @Override
            public void run() {
                AudioManager.playMusic("Afternoon");
            }
        });

        // SUNSET
        _worldTimeEventManager.addWorldTimeEvent(new WorldTimeEvent(0.4, true) {
            @Override
            public void run() {
                AudioManager.playMusic("Sunset");
            }
        });

        // NIGHT
        _worldTimeEventManager.addWorldTimeEvent(new WorldTimeEvent(0.6, true) {
            @Override
            public void run() {
                AudioManager.playMusic("Dimlight");
            }
        });

        // NIGHT
        _worldTimeEventManager.addWorldTimeEvent(new WorldTimeEvent(0.75, true) {
            @Override
            public void run() {
                AudioManager.playMusic("OtherSide");
            }
        });

        // BEFORE SUNRISE
        _worldTimeEventManager.addWorldTimeEvent(new WorldTimeEvent(0.9, true) {
            @Override
            public void run() {
                AudioManager.playMusic("Resurface");
            }
        });
    }

    /**
     * Updates the currently visible chunks (in sight of the player).
     */
    public void updateAndQueueVisibleChunks() {
        _statDirtyChunks = 0;
        _statVisibleChunks = 0;
        _statIgnoredPhases = 0;

        for (int i = 0; i < _chunksInProximity.size(); i++) {
            Chunk c = _chunksInProximity.get(i);

            if (isChunkVisible(c)) {
                if (c.triangleCount(ChunkMesh.RENDER_PHASE.OPAQUE) > 0)
                    _renderQueueChunksOpaque.add(c);
                else
                    _statIgnoredPhases++;

                if (c.triangleCount(ChunkMesh.RENDER_PHASE.WATER_AND_ICE) > 0)
                    _renderQueueChunksSortedWater.add(c);
                else
                    _statIgnoredPhases++;

                if (c.triangleCount(ChunkMesh.RENDER_PHASE.BILLBOARD_AND_TRANSLUCENT) > 0)
                    _renderQueueChunksSortedBillboards.add(c);
                else
                    _statIgnoredPhases++;

                c.update();

                if (c.isDirty() || c.isLightDirty() || c.isFresh()) {
                    _statDirtyChunks++;
                    _chunkUpdateManager.queueChunkUpdate(c, ChunkUpdateManager.UPDATE_TYPE.DEFAULT);
                }

                _statVisibleChunks++;
            } else if (i > Config.getInstance().getMaxChunkVBOs()) {
                // Make sure not too many chunk VBOs are available in the video memory at the same time
                // Otherwise VBOs are moved into system memory which is REALLY slow and causes lag
                c.clearMeshes();
            }
        }
    }

    private void queueRenderer() {
        PerformanceMonitor.startActivity("Update and Queue Chunks");
        updateAndQueueVisibleChunks();
        PerformanceMonitor.endActivity();

        _renderQueueTransparent.add(_bulletRenderer);
        _renderQueueTransparent.add(_blockParticleEmitter);
        _renderQueueTransparent.add(_blockGrid);

        Chunk.resetStats();
    }

    /**
     * Renders the world.
     */
    public void render() {
        /* QUEUE RENDERER */
        queueRenderer();

        PostProcessingRenderer.getInstance().beginRenderScene();

        /* SKYSPHERE */
        PerformanceMonitor.startActivity("Render Sky");
        getActiveCamera().lookThroughNormalized();
        _skysphere.render();
        PerformanceMonitor.endActivity();

        /* WORLD RENDERING */
        PerformanceMonitor.startActivity("Render World");
        getActiveCamera().lookThrough();
        if (Config.getInstance().isDebugCollision()) {
            renderDebugCollision();
        };

        glEnable(GL_LIGHT0);

        boolean headUnderWater = false;

        headUnderWater = (_cameraMode == CAMERA_MODE.PLAYER && isUnderwater(getActiveCamera().getPosition()));

        if (_wireframe)
            glPolygonMode(GL_FRONT_AND_BACK, GL_LINE);

        PerformanceMonitor.startActivity("RenderOpaque");

        while (_renderQueueOpaque.size() > 0)
            _renderQueueOpaque.poll().render();
        for (RenderSystem renderer : _systemManager.iterateRenderSubscribers()) {
            renderer.renderOpaque();
        }


        PerformanceMonitor.endActivity();

        PerformanceMonitor.startActivity("Render ChunkOpaque");

        /*
         * FIRST RENDER PASS: OPAQUE ELEMENTS
         */
        while (_renderQueueChunksOpaque.size() > 0)
            _renderQueueChunksOpaque.poll().render(ChunkMesh.RENDER_PHASE.OPAQUE);

        PerformanceMonitor.endActivity();

        PerformanceMonitor.startActivity("Render ChunkTransparent");

        /*
         * SECOND RENDER PASS: BILLBOARDS
         */
        glEnable(GL_BLEND);
        glBlendFunc(GL_SRC_ALPHA, GL_ONE_MINUS_SRC_ALPHA);

        while (_renderQueueChunksSortedBillboards.size() > 0)
            _renderQueueChunksSortedBillboards.poll().render(ChunkMesh.RENDER_PHASE.BILLBOARD_AND_TRANSLUCENT);

        PerformanceMonitor.endActivity();

        PerformanceMonitor.startActivity("Render Transparent");

        while (_renderQueueTransparent.size() > 0)
            _renderQueueTransparent.poll().render();
        for (RenderSystem renderer : _systemManager.iterateRenderSubscribers()) {
            renderer.renderTransparent();
        }

        PerformanceMonitor.endActivity();

        PerformanceMonitor.startActivity("Render ChunkWaterIce");

        // Make sure the water surface is rendered if the player is swimming
        if (headUnderWater) {
            glDisable(GL11.GL_CULL_FACE);
        }

        /*
        * THIRD (AND FOURTH) RENDER PASS: WATER AND ICE
        */
        while (_renderQueueChunksSortedWater.size() > 0) {
            Chunk c = _renderQueueChunksSortedWater.poll();

            for (int j = 0; j < 2; j++) {

                if (j == 0) {
                    glColorMask(false, false, false, false);
                    c.render(ChunkMesh.RENDER_PHASE.WATER_AND_ICE);
                } else {
                    glColorMask(true, true, true, true);
                    c.render(ChunkMesh.RENDER_PHASE.WATER_AND_ICE);
                }
            }
        }

        for (RenderSystem renderer : _systemManager.iterateRenderSubscribers()) {
            renderer.renderOverlay();
        }

        glDisable(GL_BLEND);

        if (headUnderWater)
            glEnable(GL11.GL_CULL_FACE);

        if (_wireframe)
            glPolygonMode(GL_FRONT_AND_BACK, GL_FILL);

        glDisable(GL_LIGHT0);

        PerformanceMonitor.endActivity();

        PostProcessingRenderer.getInstance().endRenderScene();

        /* RENDER THE FINAL POST-PROCESSED SCENE */
        PerformanceMonitor.startActivity("Render Post-Processing");
        PostProcessingRenderer.getInstance().renderScene();
        PerformanceMonitor.endActivity();

        /* FIRST PERSON VIEW ELEMENTS */
        if (_cameraMode == CAMERA_MODE.PLAYER)
            _localPlayerSystem.renderFirstPersonViewElements();
    }

    public float getRenderingLightValue() {
        return getRenderingLightValueAt(getActiveCamera().getPosition());
    }

    public float getRenderingLightValueAt(Vector3d pos) {
        double lightValueSun = ((double) _worldProvider.getLightAtPosition(pos, Chunk.LIGHT_TYPE.SUN));
        lightValueSun = lightValueSun / 15.0;
        lightValueSun *= getDaylight();
        double lightValueBlock = _worldProvider.getLightAtPosition(pos, Chunk.LIGHT_TYPE.BLOCK);
        lightValueBlock = lightValueBlock / 15.0;

        return (float) TeraMath.clamp(lightValueSun + lightValueBlock * (1.0 - lightValueSun));
    }

    public void update(double delta) {
        PerformanceMonitor.startActivity("Cameras");
        animateSpawnCamera(delta);
        _spawnCamera.update(delta);
        PerformanceMonitor.endActivity();

        PerformanceMonitor.startActivity("Update Tick");
        updateTick(delta);
        PerformanceMonitor.endActivity();

        PerformanceMonitor.startActivity("Update Close Chunks");
        updateChunksInProximity(false);
        PerformanceMonitor.endActivity();

        PerformanceMonitor.startActivity("Skysphere");
        _skysphere.update(delta);
        PerformanceMonitor.endActivity();

        if (_activeCamera != null) {
            _activeCamera.update(delta);
        }

        // Update the particle emitters
        PerformanceMonitor.startActivity("Block Particle Emitter");
        _blockParticleEmitter.update(delta);
        PerformanceMonitor.endActivity();

        // Free unused space
        PerformanceMonitor.startActivity("Flush World Cache");
        _worldProvider.getChunkProvider().flushCache();
        PerformanceMonitor.endActivity();

        // And finally fire any active events
        PerformanceMonitor.startActivity("Fire Events");
        _worldTimeEventManager.fireWorldTimeEvents();
        PerformanceMonitor.endActivity();

        // Simulate world
        PerformanceMonitor.startActivity("Liquid");
        _worldProvider.getLiquidSimulator().simulate(false);
        PerformanceMonitor.endActivity();
        PerformanceMonitor.startActivity("Growth");
        _worldProvider.getGrowthSimulator().simulate(false);
        PerformanceMonitor.endActivity();

        PerformanceMonitor.startActivity("Physics Renderer");
        _bulletRenderer.update(delta);
        PerformanceMonitor.endActivity();
    }

    private void renderDebugCollision() {
        if (_player != null && _player.isValid()) {
            AABBCollisionComponent collision = _player.getEntity().getComponent(AABBCollisionComponent.class);
            if (collision != null) {
                Vector3f worldLoc = _player.getPosition();
                AABB aabb = new AABB(new Vector3d(worldLoc), new Vector3d(collision.getExtents()));
                aabb.render(1f);
            }
        }

        List<BlockPosition> blocks = WorldUtil.gatherAdjacentBlockPositions(new Vector3f(getActiveCamera().getPosition()));

        for (int i = 0; i < blocks.size(); i++) {
            BlockPosition p = blocks.get(i);
            byte blockType = getWorldProvider().getBlockAtPosition(new Vector3d(p.x, p.y, p.z));
            Block block = BlockManager.getInstance().getBlock(blockType);
            for (AABB blockAABB : block.getColliders(p.x, p.y, p.z)) {
                blockAABB.render(1f);
            }
        }
    }
    
    private boolean isUnderwater(Vector3d pos) {

        BlockPosition p = new BlockPosition(pos);
        byte blockType = getWorldProvider().getBlockAtPosition(pos);
        Block block = BlockManager.getInstance().getBlock(blockType);
        if (block.isLiquid()) {
            for (AABB blockAABB : block.getColliders(p.x, p.y, p.z)) {
                if (blockAABB.contains(pos)) {
                    return true;
                }
            }
        }
        return false;
    }


    private void animateSpawnCamera(double delta) {
        if (_player == null || !_player.isValid())
            return;
        PlayerComponent player = _player.getEntity().getComponent(PlayerComponent.class);
        Vector3f cameraPosition = new Vector3f(player.spawnPosition);
        cameraPosition.y += 32;
        cameraPosition.x += Math.sin(getTick() * 0.0005f) * 32f;
        cameraPosition.z += Math.cos(getTick() * 0.0005f) * 32f;

        Vector3f playerToCamera = new Vector3f();
        playerToCamera.sub(getPlayerPosition(), cameraPosition);
        double distanceToPlayer = playerToCamera.length();

        Vector3f cameraDirection = new Vector3f();

        if (distanceToPlayer > 64.0) {
            cameraDirection.sub(player.spawnPosition, cameraPosition);
        } else {
            cameraDirection.set(playerToCamera);
        }

        cameraDirection.normalize();

        _spawnCamera.getPosition().set(cameraPosition);
        _spawnCamera.getViewingDirection().set(cameraDirection);
    }

    /**
     * Performs and maintains tick-based logic. If the game is paused this logic is not executed
     * First effect: update the _tick variable that animation is based on
     * Secondary effect: Trigger spawning (via PortalManager) once every second
     * Tertiary effect: Trigger socializing (via MobManager) once every 10 seconds
     */
    private void updateTick(double delta) {
        // Update the animation tick
        _tick += delta;

        // This block is based on seconds or less frequent timings
        if (Terasology.getInstance().getTimeInMs() - _lastTick >= 1000) {
            _tickTock++;
            _lastTick = Terasology.getInstance().getTimeInMs();

            // PortalManager ticks for spawning once a second
            _portalManager.tickSpawn();
        }
    }

    /**
     * Returns the maximum height at a given position.
     *
     * @param x The X-coordinate
     * @param z The Z-coordinate
     * @return The maximum height
     */
    public final int maxHeightAt(int x, int z) {
        for (int y = Chunk.CHUNK_DIMENSION_Y - 1; y >= 0; y--) {
            if (_worldProvider.getBlock(x, y, z) != 0x0)
                return y;
        }

        return 0;
    }

    /**
     * Chunk position of the player.
     *
     * @return The player offset on the x-axis
     */
    private int calcCamChunkOffsetX() {
        return (int) (getActiveCamera().getPosition().x / Chunk.CHUNK_DIMENSION_X);
    }

    /**
     * Chunk position of the player.
     *
     * @return The player offset on the z-axis
     */
    private int calcCamChunkOffsetZ() {
        return (int) (getActiveCamera().getPosition().z / Chunk.CHUNK_DIMENSION_Z);
    }

    /**
     * Sets a new player and spawns him at the spawning point.
     *
     * @param p The player
     */
    public void setPlayer(LocalPlayer p) {
        /*if (_player != null) {
            _player.unregisterObserver(_chunkUpdateManager);
            _player.unregisterObserver(_worldProvider.getGrowthSimulator());
            _player.unregisterObserver(_worldProvider.getLiquidSimulator());
        } */

        _player = p;
        /*_player.registerObserver(_chunkUpdateManager);
        _player.registerObserver(_worldProvider.getGrowthSimulator());
        _player.registerObserver(_worldProvider.getLiquidSimulator());

        _player.load();
        _player.setSpawningPoint(_worldProvider.nextSpawningPoint());*/
        updateChunksInProximity(true);

        /*_player.reset();

        // Only respawn the player if no position was loaded
        if (_player.getPosition().equals(new Vector3d(0.0, 0.0, 0.0))) {
            _player.respawn();
        } */
    }

    /**
     * Creates the first Portal if it doesn't exist yet
     */
    public void initPortal() {
        if (!_portalManager.hasPortal()) {
            Vector3d loc = new Vector3d(getPlayerPosition().x, getPlayerPosition().y + 4, getPlayerPosition().z);
            Terasology.getInstance().getLogger().log(Level.INFO, "Portal location is" + loc);
            _worldProvider.setBlock((int) loc.x - 1, (int) loc.y, (int) loc.z, BlockManager.getInstance().getBlock("PortalBlock").getId(), false, true);
            _portalManager.addPortal(loc);
        }
    }

    /**
     * Disposes this world.
     */
    public void dispose() {
        _worldProvider.dispose();
        AudioManager.getInstance().stopAllSounds();
    }

    /**
     * Returns true if no more chunks can be generated.
     *
     * @return
     */
    public boolean generateChunk() {
        for (int i = 0; i < _chunksInProximity.size(); i++) {
            Chunk c = _chunksInProximity.get(i);

            if (c.isDirty() || c.isLightDirty() || c.isFresh()) {
                c.processChunk();
                c.generateVBOs();
                return false;
            }
        }

        return true;
    }

    public void printScreen() {
        GL11.glReadBuffer(GL11.GL_FRONT);
        final int width = Display.getDisplayMode().getWidth();
        final int height = Display.getDisplayMode().getHeight();
        //int bpp = Display.getDisplayMode().getBitsPerPixel(); does return 0 - why?
        final int bpp = 4;
        final ByteBuffer buffer = BufferUtils.createByteBuffer(width * height * bpp); // hardcoded until i know how to get bpp
        GL11.glReadPixels(0, 0, width, height, (bpp == 3) ? GL11.GL_RGB : GL11.GL_RGBA, GL11.GL_UNSIGNED_BYTE, buffer);
        Runnable r = new Runnable() {
            public void run() {
                Calendar cal = Calendar.getInstance();
                SimpleDateFormat sdf = new SimpleDateFormat("yyMMddHHmmssSSS");

                File file = new File(sdf.format(cal.getTime()) + ".png");
                BufferedImage image = new BufferedImage(width, height, BufferedImage.TYPE_INT_RGB);

                for (int x = 0; x < width; x++)
                    for (int y = 0; y < height; y++) {
                        int i = (x + (width * y)) * bpp;
                        int r = buffer.get(i) & 0xFF;
                        int g = buffer.get(i + 1) & 0xFF;
                        int b = buffer.get(i + 2) & 0xFF;
                        image.setRGB(x, height - (y + 1), (0xFF << 24) | (r << 16) | (g << 8) | b);
                    }

                try {
                    ImageIO.write(image, "png", file);
                } catch (IOException e) {
                    Terasology.getInstance().getLogger().log(Level.WARNING, "Could not save image!", e);
                }
            }
        };

        Terasology.getInstance().submitTask("Write screenshot", r);
    }


    @Override
    public String toString() {
<<<<<<< HEAD
        return String.format("world (biome: %s, time: %.2f, exposure: %.2f, sun: %.2f, cache: %d, dirty: %d, ign: %d, vis: %d, tri: %d, empty: %d, !ready: %d, seed: \"%s\", title: \"%s\")", getPlayerBiome(), _worldProvider.getTime(), PostProcessingRenderer.getInstance().getExposure(), _skysphere.getSunPosAngle(), _worldProvider.getChunkProvider().size(), _statDirtyChunks, _statIgnoredPhases, _statVisibleChunks, Chunk._statRenderedTriangles, Chunk._statChunkMeshEmpty, Chunk._statChunkNotReady, _worldProvider.getSeed(), _worldProvider.getTitle());
=======
        return String.format("world (biome: %s, time: %.2f, exposure: %.2f, sun: %.2f, cache: %fMb, dirty: %d, ign: %d, vis: %d, tri: %d, empty: %d, !ready: %d, seed: \"%s\", title: \"%s\")", getActiveBiome(), _worldProvider.getTime(), PostProcessingRenderer.getInstance().getExposure(), _skysphere.getSunPosAngle(), _worldProvider.getChunkProvider().size(), _statDirtyChunks, _statIgnoredPhases, _statVisibleChunks, Chunk._statRenderedTriangles, Chunk._statChunkMeshEmpty, Chunk._statChunkNotReady, _worldProvider.getSeed(), _worldProvider.getTitle());
>>>>>>> d9f8baac
    }

    public LocalPlayer getPlayer() {
        return _player;
    }

    public boolean isAABBVisible(AABB aabb) {
        return getActiveCamera().getViewFrustum().intersects(aabb);
    }

    public boolean isChunkVisible(Chunk c) {
        return getActiveCamera().getViewFrustum().intersects(c.getAABB());
    }

    public boolean isEntityVisible(Entity e) {
        return getActiveCamera().getViewFrustum().intersects(e.getAABB());
    }

    public double getDaylight() {
        return _skysphere.getDaylight();
    }

    public BlockParticleEmitter getBlockParticleEmitter() {
        return _blockParticleEmitter;
    }

    public ChunkGeneratorTerrain.BIOME_TYPE getPlayerBiome() {
        Vector3f pos = getPlayerPosition();
        return _worldProvider.getActiveBiome((int) pos.x, (int) pos.z);
    }

    public double getActiveHumidity(Vector3d pos) {
        return _worldProvider.getHumidityAt((int) pos.x, (int) pos.z);
    }

    public double getActiveTemperature(Vector3d pos) {
        return _worldProvider.getTemperatureAt((int) pos.x, (int) pos.z);
    }

    public IWorldProvider getWorldProvider() {
        return _worldProvider;
    }

    public BlockGrid getBlockGrid() {
        return _blockGrid;
    }

    public Skysphere getSkysphere() {
        return _skysphere;
    }

    public double getTick() {
        return _tick;
    }

    public ArrayList<Chunk> getChunksInProximity() {
        return _chunksInProximity;
    }

    public boolean isWireframe() {
        return _wireframe;
    }

    public void setWireframe(boolean _wireframe) {
        this._wireframe = _wireframe;
    }

    public BulletPhysicsRenderer getBulletRenderer() {
        return _bulletRenderer;
    }

    public Camera getActiveCamera() {
        return _activeCamera;
    }

    //TODO: Review
    public void setCameraMode(CAMERA_MODE mode) {
        _cameraMode = mode;
        switch (mode) {
            case PLAYER:
                _activeCamera = _defaultCamera;
                break;
            default:
                _activeCamera = _spawnCamera;
                break;
        }
    }
}<|MERGE_RESOLUTION|>--- conflicted
+++ resolved
@@ -731,11 +731,7 @@
 
     @Override
     public String toString() {
-<<<<<<< HEAD
-        return String.format("world (biome: %s, time: %.2f, exposure: %.2f, sun: %.2f, cache: %d, dirty: %d, ign: %d, vis: %d, tri: %d, empty: %d, !ready: %d, seed: \"%s\", title: \"%s\")", getPlayerBiome(), _worldProvider.getTime(), PostProcessingRenderer.getInstance().getExposure(), _skysphere.getSunPosAngle(), _worldProvider.getChunkProvider().size(), _statDirtyChunks, _statIgnoredPhases, _statVisibleChunks, Chunk._statRenderedTriangles, Chunk._statChunkMeshEmpty, Chunk._statChunkNotReady, _worldProvider.getSeed(), _worldProvider.getTitle());
-=======
-        return String.format("world (biome: %s, time: %.2f, exposure: %.2f, sun: %.2f, cache: %fMb, dirty: %d, ign: %d, vis: %d, tri: %d, empty: %d, !ready: %d, seed: \"%s\", title: \"%s\")", getActiveBiome(), _worldProvider.getTime(), PostProcessingRenderer.getInstance().getExposure(), _skysphere.getSunPosAngle(), _worldProvider.getChunkProvider().size(), _statDirtyChunks, _statIgnoredPhases, _statVisibleChunks, Chunk._statRenderedTriangles, Chunk._statChunkMeshEmpty, Chunk._statChunkNotReady, _worldProvider.getSeed(), _worldProvider.getTitle());
->>>>>>> d9f8baac
+        return String.format("world (biome: %s, time: %.2f, exposure: %.2f, sun: %.2f, cache: %fMb, dirty: %d, ign: %d, vis: %d, tri: %d, empty: %d, !ready: %d, seed: \"%s\", title: \"%s\")", getPlayerBiome(), _worldProvider.getTime(), PostProcessingRenderer.getInstance().getExposure(), _skysphere.getSunPosAngle(), _worldProvider.getChunkProvider().size(), _statDirtyChunks, _statIgnoredPhases, _statVisibleChunks, Chunk._statRenderedTriangles, Chunk._statChunkMeshEmpty, Chunk._statChunkNotReady, _worldProvider.getSeed(), _worldProvider.getTitle());
     }
 
     public LocalPlayer getPlayer() {
