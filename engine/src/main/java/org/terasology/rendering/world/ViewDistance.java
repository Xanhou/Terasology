/*
 * Copyright 2013 MovingBlocks
 *
 * Licensed under the Apache License, Version 2.0 (the "License");
 * you may not use this file except in compliance with the License.
 * You may obtain a copy of the License at
 *
 *      http://www.apache.org/licenses/LICENSE-2.0
 *
 * Unless required by applicable law or agreed to in writing, software
 * distributed under the License is distributed on an "AS IS" BASIS,
 * WITHOUT WARRANTIES OR CONDITIONS OF ANY KIND, either express or implied.
 * See the License for the specific language governing permissions and
 * limitations under the License.
 */
package org.terasology.rendering.world;

import gnu.trove.map.TIntObjectMap;
import gnu.trove.map.hash.TIntObjectHashMap;
import org.terasology.math.Vector3i;

/**
 * @author Immortius
 */
public enum ViewDistance {

<<<<<<< HEAD
    LEGALLY_BLIND("Legally Blind", 0, new Vector3i(5, 5, 5)),
    NEAR("Near", 1, new Vector3i(9, 7, 9)),
    MODERATE("Moderate", 2, new Vector3i(13, 7, 13)),
    FAR("Far", 3, new Vector3i(17, 7, 17)),
    ULTRA("Ultra", 4, new Vector3i(25, 7, 25)),
    MEGA("Mega", 5, new Vector3i(33, 7, 33));
=======
    LEGALLY_BLIND("Legally Blind", 0, 4),
    NEAR("Near", 1, 8),
    MODERATE("Moderate", 2, 16),
    FAR("Far", 3, 32),
    ULTRA("Ultra", 4, 64),
    MEGA("Mega", 5, 128),
    EXTREME("Extreme", 6, 512);
>>>>>>> 04b08309

    private static TIntObjectMap<ViewDistance> indexLookup = new TIntObjectHashMap<>();

    private String displayName;
    private Vector3i chunkDistance;
    private int index;

    static {
        for (ViewDistance viewDistance : ViewDistance.values()) {
            indexLookup.put(viewDistance.getIndex(), viewDistance);
        }
    }

    private ViewDistance(String displayName, int index, Vector3i chunkDistance) {
        this.displayName = displayName;
        this.index = index;
        this.chunkDistance = chunkDistance;
    }

    public Vector3i getChunkDistance() {
        return chunkDistance;
    }

    public int getIndex() {
        return index;
    }

    public static ViewDistance forIndex(int viewDistanceLevel) {
        ViewDistance result = indexLookup.get(viewDistanceLevel);
        if (result == null) {
            return LEGALLY_BLIND;
        }
        return result;
    }

    @Override
    public String toString() {
        return displayName;
    }
}<|MERGE_RESOLUTION|>--- conflicted
+++ resolved
@@ -24,22 +24,13 @@
  */
 public enum ViewDistance {
 
-<<<<<<< HEAD
     LEGALLY_BLIND("Legally Blind", 0, new Vector3i(5, 5, 5)),
     NEAR("Near", 1, new Vector3i(9, 7, 9)),
     MODERATE("Moderate", 2, new Vector3i(13, 7, 13)),
     FAR("Far", 3, new Vector3i(17, 7, 17)),
     ULTRA("Ultra", 4, new Vector3i(25, 7, 25)),
-    MEGA("Mega", 5, new Vector3i(33, 7, 33));
-=======
-    LEGALLY_BLIND("Legally Blind", 0, 4),
-    NEAR("Near", 1, 8),
-    MODERATE("Moderate", 2, 16),
-    FAR("Far", 3, 32),
-    ULTRA("Ultra", 4, 64),
-    MEGA("Mega", 5, 128),
-    EXTREME("Extreme", 6, 512);
->>>>>>> 04b08309
+    MEGA("Mega", 5, new Vector3i(33, 7, 33)),
+    EXTREME("Extreme", new Vector3i(63, 7, 63));
 
     private static TIntObjectMap<ViewDistance> indexLookup = new TIntObjectHashMap<>();
 
