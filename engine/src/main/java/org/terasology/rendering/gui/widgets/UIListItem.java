--- conflicted
+++ resolved
@@ -20,10 +20,7 @@
 import org.terasology.rendering.gui.framework.UIDisplayElement;
 import org.terasology.rendering.gui.framework.events.ChangedListener;
 import org.terasology.rendering.gui.framework.events.MouseMoveListener;
-<<<<<<< HEAD
-=======
 import org.terasology.rendering.gui.framework.internal.ColorUtil;
->>>>>>> 6f75036e
 import org.terasology.rendering.gui.framework.style.Style;
 
 import javax.vecmath.Vector4f;
@@ -178,14 +175,11 @@
         label.setColor(color);
     }
 
-<<<<<<< HEAD
-=======
     public void setTextColor(String colorString) {
         textColor = ColorUtil.getColorForColorHexString(colorString);
         label.setColor(textColor);
     }
 
->>>>>>> 6f75036e
     public Color getTextSelectionColor() {
         return textSelectionColor;
     }
