--- conflicted
+++ resolved
@@ -21,19 +21,10 @@
 import org.junit.Before;
 import org.junit.BeforeClass;
 import org.junit.Test;
-<<<<<<< HEAD
-import org.terasology.asset.AssetFactory;
-import org.terasology.asset.AssetManager;
-import org.terasology.asset.AssetManagerImpl;
-import org.terasology.asset.AssetType;
-import org.terasology.asset.AssetUri;
-import org.terasology.asset.Assets;
+import org.terasology.assets.management.AssetManager;
+import org.terasology.assets.module.ModuleAwareAssetTypeManager;
 import org.terasology.context.Context;
 import org.terasology.context.internal.ContextImpl;
-=======
-import org.terasology.assets.management.AssetManager;
-import org.terasology.assets.module.ModuleAwareAssetTypeManager;
->>>>>>> c39ed0fa
 import org.terasology.engine.ComponentSystemManager;
 import org.terasology.engine.GameThread;
 import org.terasology.engine.bootstrap.EntitySystemSetupUtil;
@@ -114,41 +105,24 @@
     @Before
     public void setup() {
         GameThread.setToCurrentThread();
-<<<<<<< HEAD
-        AssetManager assetManager = CoreRegistry.put(AssetManager.class, new AssetManagerImpl(moduleManager.getEnvironment()));
-        assetManager.setAssetFactory(AssetType.PREFAB, new AssetFactory<PrefabData, Prefab>() {
-
-            @Override
-            public Prefab buildAsset(AssetUri uri, PrefabData data) {
-                return new PojoPrefab(uri, data);
-            }
-        });
-        context.put(ComponentSystemManager.class, mock(ComponentSystemManager.class));
-=======
         ModuleAwareAssetTypeManager assetTypeManager = new ModuleAwareAssetTypeManager();
         assetTypeManager.registerCoreAssetType(Prefab.class, PojoPrefab::new, "prefabs");
         assetTypeManager.switchEnvironment(moduleManager.getEnvironment());
-        AssetManager assetManager = CoreRegistry.put(AssetManager.class, assetTypeManager.getAssetManager());
-        EntitySystemBuilder builder = new EntitySystemBuilder();
-
-        CoreRegistry.put(ComponentSystemManager.class, mock(ComponentSystemManager.class));
->>>>>>> c39ed0fa
+        AssetManager assetManager = assetTypeManager.getAssetManager();
+        context.put(AssetManager.class, assetManager);
+
+        context.put(ComponentSystemManager.class, mock(ComponentSystemManager.class));
 
         blockManager = CoreRegistry.put(BlockManager.class, new BlockManagerImpl(mock(WorldAtlas.class), assetManager));
         airBlock = blockManager.getBlock(BlockManager.AIR_ID);
         NetworkSystem networkSystem = mock(NetworkSystem.class);
         when(networkSystem.getMode()).thenReturn(NetworkMode.NONE);
-<<<<<<< HEAD
         context.put(NetworkSystem.class, networkSystem);
         EntitySystemSetupUtil.addReflectionBasedLibraries(context);
         EntitySystemSetupUtil.addEntityManagementRelatedClasses(context);
 
         entityManager = context.get(EngineEntityManager.class);
-        worldStub = new WorldProviderCoreStub();
-=======
-        entityManager = builder.build(moduleManager.getEnvironment(), networkSystem, new ReflectionReflectFactory());
         worldStub = new WorldProviderCoreStub(airBlock, null);
->>>>>>> c39ed0fa
         worldProvider = new EntityAwareWorldProvider(worldStub, entityManager);
 
 //        plainBlock = new Block();
