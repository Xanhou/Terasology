/*
 * Copyright 2013 MovingBlocks
 *
 * Licensed under the Apache License, Version 2.0 (the "License");
 * you may not use this file except in compliance with the License.
 * You may obtain a copy of the License at
 *
 *      http://www.apache.org/licenses/LICENSE-2.0
 *
 * Unless required by applicable law or agreed to in writing, software
 * distributed under the License is distributed on an "AS IS" BASIS,
 * WITHOUT WARRANTIES OR CONDITIONS OF ANY KIND, either express or implied.
 * See the License for the specific language governing permissions and
 * limitations under the License.
 */
package org.terasology.persistence;

import org.junit.Before;
import org.junit.BeforeClass;
import org.junit.Test;
<<<<<<< HEAD
import org.terasology.asset.AssetManager;
import org.terasology.asset.AssetType;
import org.terasology.context.Context;
import org.terasology.context.internal.ContextImpl;
=======
import org.terasology.assets.management.AssetManager;
>>>>>>> c39ed0fa
import org.terasology.engine.SimpleUri;
import org.terasology.engine.bootstrap.EntitySystemSetupUtil;
import org.terasology.engine.module.ModuleManager;
import org.terasology.entitySystem.entity.EntityBuilder;
import org.terasology.entitySystem.entity.EntityRef;
import org.terasology.entitySystem.entity.internal.EngineEntityManager;
import org.terasology.entitySystem.stubs.GetterSetterComponent;
import org.terasology.entitySystem.stubs.IntegerComponent;
import org.terasology.entitySystem.stubs.StringComponent;
import org.terasology.persistence.serializers.PrefabSerializer;
import org.terasology.persistence.serializers.WorldSerializer;
import org.terasology.persistence.serializers.WorldSerializerImpl;
import org.terasology.protobuf.EntityData;
import org.terasology.registry.CoreRegistry;
import org.terasology.testUtil.ModuleManagerFactory;

import static org.junit.Assert.assertEquals;
import static org.mockito.Mockito.mock;

/**
 * @author Immortius
 */
public class WorldSerializerTest {

    private static ModuleManager moduleManager;

    private EngineEntityManager entityManager;
    private WorldSerializer worldSerializer;

    @BeforeClass
    public static void setupClass() throws Exception {
        moduleManager = ModuleManagerFactory.create();
    }

    @Before
    public void setup() {
<<<<<<< HEAD
        Context context = new ContextImpl();
        context.put(ModuleManager.class, moduleManager);
        AssetManager assetManager = mock(AssetManager.class);
        context.put(AssetManager.class,assetManager);
        CoreRegistry.setContext(context);
        when(assetManager.listLoadedAssets(AssetType.PREFAB, Prefab.class)).thenReturn(Collections.<Prefab>emptyList());
        EntitySystemSetupUtil.addReflectionBasedLibraries(context);
        EntitySystemSetupUtil.addEntityManagementRelatedClasses(context);
        entityManager = context.get(EngineEntityManager.class);
=======

        AssetManager assetManager = CoreRegistry.put(AssetManager.class, mock(AssetManager.class));
        EntitySystemBuilder builder = new EntitySystemBuilder();
        entityManager = builder.build(moduleManager.getEnvironment(), mock(NetworkSystem.class), new ReflectionReflectFactory());
>>>>>>> c39ed0fa
        entityManager.getComponentLibrary().register(new SimpleUri("test", "gettersetter"), GetterSetterComponent.class);
        entityManager.getComponentLibrary().register(new SimpleUri("test", "string"), StringComponent.class);
        entityManager.getComponentLibrary().register(new SimpleUri("test", "integer"), IntegerComponent.class);
        worldSerializer = new WorldSerializerImpl(entityManager, new PrefabSerializer(entityManager.getComponentLibrary(), entityManager.getTypeSerializerLibrary()));
    }

    @Test
    public void testNotPersistedIfFlagedOtherwise() throws Exception {
        EntityBuilder entityBuilder = entityManager.newBuilder();
        entityBuilder.setPersistent(false);
        @SuppressWarnings("unused") // just used to express that an entity got created
                EntityRef entity = entityBuilder.build();

        EntityData.GlobalStore worldData = worldSerializer.serializeWorld(false);
        assertEquals(0, worldData.getEntityCount());
    }

}<|MERGE_RESOLUTION|>--- conflicted
+++ resolved
@@ -18,14 +18,9 @@
 import org.junit.Before;
 import org.junit.BeforeClass;
 import org.junit.Test;
-<<<<<<< HEAD
-import org.terasology.asset.AssetManager;
-import org.terasology.asset.AssetType;
+import org.terasology.assets.management.AssetManager;
 import org.terasology.context.Context;
 import org.terasology.context.internal.ContextImpl;
-=======
-import org.terasology.assets.management.AssetManager;
->>>>>>> c39ed0fa
 import org.terasology.engine.SimpleUri;
 import org.terasology.engine.bootstrap.EntitySystemSetupUtil;
 import org.terasology.engine.module.ModuleManager;
@@ -62,22 +57,14 @@
 
     @Before
     public void setup() {
-<<<<<<< HEAD
         Context context = new ContextImpl();
         context.put(ModuleManager.class, moduleManager);
         AssetManager assetManager = mock(AssetManager.class);
         context.put(AssetManager.class,assetManager);
         CoreRegistry.setContext(context);
-        when(assetManager.listLoadedAssets(AssetType.PREFAB, Prefab.class)).thenReturn(Collections.<Prefab>emptyList());
         EntitySystemSetupUtil.addReflectionBasedLibraries(context);
         EntitySystemSetupUtil.addEntityManagementRelatedClasses(context);
         entityManager = context.get(EngineEntityManager.class);
-=======
-
-        AssetManager assetManager = CoreRegistry.put(AssetManager.class, mock(AssetManager.class));
-        EntitySystemBuilder builder = new EntitySystemBuilder();
-        entityManager = builder.build(moduleManager.getEnvironment(), mock(NetworkSystem.class), new ReflectionReflectFactory());
->>>>>>> c39ed0fa
         entityManager.getComponentLibrary().register(new SimpleUri("test", "gettersetter"), GetterSetterComponent.class);
         entityManager.getComponentLibrary().register(new SimpleUri("test", "string"), StringComponent.class);
         entityManager.getComponentLibrary().register(new SimpleUri("test", "integer"), IntegerComponent.class);
